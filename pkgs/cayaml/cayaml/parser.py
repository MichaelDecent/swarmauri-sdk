--- conflicted
+++ resolved
@@ -212,15 +212,11 @@
             block_node = ScalarNode(None, style=style_char)
             block_node.lines = []
 
-<<<<<<< HEAD
             # Determine the indentation level of the block content from the
             # first line following the block indicator. YAML treats that
             # indentation as significant for the entire block, so we capture it
             # and strip exactly that amount from each subsequent line.
-=======
-            # Determine the indentation of the block content from the first
-            # following line that is more indented than the current key line.
->>>>>>> ea5bf454
+
             block_indent = None
             while i < n:
                 next_line = lines[i]
@@ -296,16 +292,11 @@
             block_node = ScalarNode(None, style=style_char)
             block_node.lines = []
 
-<<<<<<< HEAD
             # As with mappings, determine the indentation for the block scalar
             # from the first line that follows the indicator. Each subsequent
             # line must be at least that indented; anything less signals the end
             # of the block.
-=======
-            # Determine the indentation of the block scalar content by
-            # inspecting the first line following the dash that has a greater
-            # indentation level.
->>>>>>> ea5bf454
+
             block_indent = None
             while i < n:
                 nxt = lines[i]
