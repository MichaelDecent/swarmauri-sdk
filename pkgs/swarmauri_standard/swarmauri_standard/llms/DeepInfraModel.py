--- conflicted
+++ resolved
@@ -40,8 +40,6 @@
     _client: httpx.Client = PrivateAttr(default=None)
     _async_client: httpx.AsyncClient = PrivateAttr(default=None)
 
-<<<<<<< HEAD
-=======
     api_key: SecretStr
     allowed_models: List[str] = [
         "01-ai/Yi-34B-Chat",
@@ -97,8 +95,6 @@
     type: Literal["DeepInfraModel"] = "DeepInfraModel"
 
     timeout: float = 600.0
-
->>>>>>> 0e980df8
     def __init__(self, **data):
         """
         Initializes the DeepInfraModel instance with the provided API key
