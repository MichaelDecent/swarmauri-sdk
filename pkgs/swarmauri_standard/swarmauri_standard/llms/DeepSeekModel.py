--- conflicted
+++ resolved
@@ -33,14 +33,12 @@
 
     _BASE_URL: str = PrivateAttr("https://api.deepseek.com/v1")
 
-<<<<<<< HEAD
-=======
+
     api_key: SecretStr
     allowed_models: List[str] = ["deepseek-chat", "deepseek-reasoner"]
     name: str = "deepseek-chat"
 
     type: Literal["DeepSeekModel"] = "DeepSeekModel"
->>>>>>> 0e980df8
     _client: httpx.Client = PrivateAttr()
     _async_client: httpx.AsyncClient = PrivateAttr()
 
