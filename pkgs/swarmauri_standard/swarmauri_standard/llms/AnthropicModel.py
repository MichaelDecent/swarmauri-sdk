import asyncio
import json
from typing import AsyncIterator, Dict, Iterator, List, Type

import httpx
<<<<<<< HEAD
from pydantic import PrivateAttr
=======
from pydantic import PrivateAttr, SecretStr
>>>>>>> 0e980df8
from swarmauri_base.ComponentBase import ComponentBase
from swarmauri_base.llms.LLMBase import LLMBase
from swarmauri_base.messages.MessageBase import MessageBase

from swarmauri_standard.conversations.Conversation import Conversation
from swarmauri_standard.messages.AgentMessage import AgentMessage, UsageData
from swarmauri_standard.utils.duration_manager import DurationManager
from swarmauri_standard.utils.retry_decorator import retry_on_status_codes


@ComponentBase.register_type(LLMBase, "AnthropicModel")
class AnthropicModel(LLMBase):
    """
    A class representing an integration with the Anthropic API to interact with the Claude model series.

    Attributes:
        api_key (str): The API key for accessing the Anthropic API.
        allowed_models (List[str]): List of models that can be used with this class.
        name (str): The default model name.
        type (Literal): Specifies the type of the model as "AnthropicModel".

    Link to Allowed Models: https://docs.anthropic.com/en/docs/about-claude/models
    Link to API KEY: https://console.anthropic.com/settings/keys
    """

    _BASE_URL: str = PrivateAttr("https://api.anthropic.com/v1")
    _client: httpx.Client = PrivateAttr()
    _async_client: httpx.AsyncClient = PrivateAttr()

<<<<<<< HEAD
=======
    api_key: SecretStr
    allowed_models: List[str] = [
        "claude-3-7-sonnet-latest",
        "claude-3-5-haiku-latest",
        "claude-3-5-sonnet-latest",
        "claude-3-opus-latest",
        "claude-3-5-sonnet-20241022",
        "claude-3-5-haiku-20241022",
        "claude-3-7-sonnet-20250219",
        "claude-3-5-sonnet-20240620",
        "claude-3-opus-20240229",
        "claude-3-sonnet-20240229",
        "claude-3-haiku-20240307",
    ]
    name: str = "claude-3-7-sonnet-latest"
    type: Literal["AnthropicModel"] = "AnthropicModel"

    timeout: float = 600.0

>>>>>>> 0e980df8
    def __init__(self, **data):
        super().__init__(**data)
        headers = {
            "Content-Type": "application/json",
            "x-api-key": self.api_key.get_secret_value(),
            "anthropic-version": "2023-06-01",
        }
        self._client = httpx.Client(
            headers=headers, base_url=self._BASE_URL, timeout=self.timeout
        )
        self._async_client = httpx.AsyncClient(
            headers=headers, base_url=self._BASE_URL, timeout=self.timeout
        )

    def _format_messages(
        self, messages: List[Type[MessageBase]]
    ) -> List[Dict[str, str]]:
        """
        Formats a list of message objects into a format suitable for the Anthropic API.

        Args:
            messages (List[Type[MessageBase]]): A list of message objects from a conversation.

        Returns:
            List[Dict[str, str]]: A list of dictionaries containing the 'content' and 'role' of each message,
                                  excluding system messages.
        """
        message_properties = ["content", "role"]
        formatted_messages = [
            message.model_dump(include=message_properties)
            for message in messages
            if message.role != "system"
        ]
        return formatted_messages

    def _get_system_context(self, messages: List[Type[MessageBase]]) -> str:
        """
        Extracts the most recent system context from a list of messages.

        Args:
            messages (List[Type[MessageBase]]): A list of message objects from a conversation.

        Returns:
            str: The content of the most recent system context if present, otherwise None.
        """
        # Iterate through messages in reverse to get the most recent system message
        for message in reversed(messages):
            if message.role == "system":
                return message.content
        return None

    def _prepare_usage_data(
        self,
        usage_data: Dict[str, int],
        prompt_time: float,
        completion_time: float,
    ) -> UsageData:
        """
        Prepares usage data for logging and tracking API usage metrics.

        Args:
            usage_data (Dict[str, int]): The raw usage data containing token counts.
            prompt_time (float): The duration of the prompt preparation phase.
            completion_time (float): The duration of the completion phase.

        Returns:
            UsageData: A data object encapsulating the usage information.
        """
        total_time = prompt_time + completion_time
        prompt_tokens = usage_data.get("input_tokens", 0)
        completion_tokens = usage_data.get("output_tokens", 0)
        total_tokens = prompt_tokens + completion_tokens

        return UsageData(
            prompt_tokens=prompt_tokens,
            completion_tokens=completion_tokens,
            total_tokens=total_tokens,
            prompt_time=prompt_time,
            completion_time=completion_time,
            total_time=total_time,
        )

    @retry_on_status_codes((429, 529), max_retries=1)
    def predict(
        self, conversation: Conversation, temperature=0.7, max_tokens=256
    ) -> Conversation:
        """
        Sends a prediction request to the Anthropic API and processes the response.

        Args:
            conversation (Conversation): The conversation object containing the history of messages.
            temperature (float, optional): The temperature setting for controlling response randomness.
            max_tokens (int, optional): The maximum number of tokens for the generated response.

        Returns:
            Conversation: The updated conversation object with the generated response added.
        """
        system_context = self._get_system_context(conversation.history)
        formatted_messages = self._format_messages(conversation.history)

        payload = {
            "model": self.name,
            "messages": formatted_messages,
            "temperature": temperature,
            "max_tokens": max_tokens,
        }

        if system_context:
            payload["system"] = system_context

        with DurationManager() as prompt_timer:
            response = self._client.post("/messages", json=payload)
            response.raise_for_status()
            response_data = response.json()

        with DurationManager() as completion_timer:
            message_content = response_data["content"][0]["text"]

        usage_data = response_data["usage"]

        if self.include_usage:
            usage = self._prepare_usage_data(
                usage_data, prompt_timer.duration, completion_timer.duration
            )
            conversation.add_message(AgentMessage(content=message_content, usage=usage))
        else:
            conversation.add_message(AgentMessage(content=message_content))

        return conversation

    @retry_on_status_codes((429, 529), max_retries=1)
    def stream(
        self, conversation: Conversation, temperature=0.7, max_tokens=256
    ) -> Iterator[str]:
        """
        Streams the response from the model in real-time.

        Args:
            conversation (Conversation): The conversation history and context.
            temperature (float, optional): Sampling temperature for the model.
            max_tokens (int, optional): Maximum number of tokens for the response.

        Yields:
            str: Incremental parts of the model's response as they are received.
        """
        system_context = self._get_system_context(conversation.history)
        formatted_messages = self._format_messages(conversation.history)

        payload = {
            "model": self.name,
            "messages": formatted_messages,
            "temperature": temperature,
            "max_tokens": max_tokens,
            "stream": True,
        }

        if system_context:
            payload["system"] = system_context

        message_content = ""
        usage_data = {"input_tokens": 0, "output_tokens": 0}

        with DurationManager() as prompt_timer:
            with self._client.stream("POST", "/messages", json=payload) as response:
                response.raise_for_status()
                with DurationManager() as completion_timer:
                    for line in response.iter_lines():
                        if line:
                            try:
                                # Handle the case where line might be bytes or str
                                line_text = (
                                    line
                                    if isinstance(line, str)
                                    else line.decode("utf-8")
                                )
                                if line_text.startswith("data: "):
                                    line_text = line_text.removeprefix("data: ")

                                if not line_text or line_text == "[DONE]":
                                    continue

                                event = json.loads(line_text)
                                if event["type"] == "message_start":
                                    usage_data["input_tokens"] = event["message"][
                                        "usage"
                                    ]["input_tokens"]
                                elif event["type"] == "content_block_start":
                                    continue
                                elif event["type"] == "content_block_delta":
                                    delta = event["delta"]["text"]
                                    message_content += delta
                                    yield delta
                                elif event["type"] == "message_delta":
                                    if "usage" in event:
                                        usage_data["output_tokens"] = event["usage"][
                                            "output_tokens"
                                        ]
                                elif event["type"] == "message_stop":
                                    if (
                                        "message" in event
                                        and "usage" in event["message"]
                                    ):
                                        usage_data = event["message"]["usage"]
                            except (json.JSONDecodeError, KeyError):
                                continue

        if self.include_usage:
            usage = self._prepare_usage_data(
                usage_data, prompt_timer.duration, completion_timer.duration
            )
            conversation.add_message(AgentMessage(content=message_content, usage=usage))
        else:
            conversation.add_message(AgentMessage(content=message_content))

    @retry_on_status_codes((429, 529), max_retries=1)
    async def apredict(
        self, conversation: Conversation, temperature=0.7, max_tokens=256
    ) -> Conversation:
        """
        Asynchronously sends a request to the model for generating a prediction.

        Args:
            conversation (Conversation): The conversation history and context.
            temperature (float, optional): Sampling temperature for the model.
            max_tokens (int, optional): Maximum number of tokens for the response.

        Returns:
            Conversation: The updated conversation including the model's response.
        """
        system_context = self._get_system_context(conversation.history)
        formatted_messages = self._format_messages(conversation.history)

        payload = {
            "model": self.name,
            "messages": formatted_messages,
            "temperature": temperature,
            "max_tokens": max_tokens,
        }

        if system_context:
            payload["system"] = system_context

        with DurationManager() as prompt_timer:
            response = await self._async_client.post("/messages", json=payload)
            response.raise_for_status()
            response_data = response.json()

        with DurationManager() as completion_timer:
            message_content = response_data["content"][0]["text"]

        usage_data = response_data["usage"]

        if self.include_usage:
            usage = self._prepare_usage_data(
                usage_data, prompt_timer.duration, completion_timer.duration
            )
            conversation.add_message(AgentMessage(content=message_content, usage=usage))
        else:
            conversation.add_message(AgentMessage(content=message_content))

        return conversation

    @retry_on_status_codes((429, 529), max_retries=1)
    async def astream(
        self, conversation: Conversation, temperature=0.7, max_tokens=256
    ) -> AsyncIterator[str]:
        """
        Asynchronously streams the response from the model in real-time.

        Args:
            conversation (Conversation): The conversation history and context.
            temperature (float, optional): Sampling temperature for the model.
            max_tokens (int, optional): Maximum number of tokens for the response.

        Yields:
            str: Incremental parts of the model's response as they are received.
        """
        system_context = self._get_system_context(conversation.history)
        formatted_messages = self._format_messages(conversation.history)

        payload = {
            "model": self.name,
            "messages": formatted_messages,
            "temperature": temperature,
            "max_tokens": max_tokens,
            "stream": True,
        }

        if system_context:
            payload["system"] = system_context

        message_content = ""
        usage_data = {"input_tokens": 0, "output_tokens": 0}

        with DurationManager() as prompt_timer:
            async with self._async_client.stream(
                "POST", "/messages", json=payload
            ) as response:
                response.raise_for_status()
                with DurationManager() as completion_timer:
                    async for line in response.aiter_lines():
                        if line:
                            try:
                                # Handle the case where line might be bytes or str
                                line_text = (
                                    line
                                    if isinstance(line, str)
                                    else line.decode("utf-8")
                                )
                                if line_text.startswith("data: "):
                                    line_text = line_text.removeprefix("data: ")

                                if not line_text or line_text == "[DONE]":
                                    continue

                                event = json.loads(line_text)
                                if event["type"] == "message_start":
                                    usage_data["input_tokens"] = event["message"][
                                        "usage"
                                    ]["input_tokens"]
                                elif event["type"] == "content_block_start":
                                    continue
                                elif event["type"] == "content_block_delta":
                                    delta = event["delta"]["text"]
                                    message_content += delta
                                    yield delta
                                elif event["type"] == "message_delta":
                                    if "usage" in event:
                                        usage_data["output_tokens"] = event["usage"][
                                            "output_tokens"
                                        ]
                                elif event["type"] == "message_stop":
                                    if (
                                        "message" in event
                                        and "usage" in event["message"]
                                    ):
                                        usage_data = event["message"]["usage"]
                            except (json.JSONDecodeError, KeyError):
                                continue

        if self.include_usage:
            usage = self._prepare_usage_data(
                usage_data, prompt_timer.duration, completion_timer.duration
            )
            conversation.add_message(AgentMessage(content=message_content, usage=usage))
        else:
            conversation.add_message(AgentMessage(content=message_content))

    def batch(
        self, conversations: List[Conversation], temperature=0.7, max_tokens=256
    ) -> List:
        """
        Processes multiple conversations synchronously.

        Args:
            conversations (List[Conversation]): List of conversation objects.
            temperature (float, optional): Sampling temperature for the model.
            max_tokens (int, optional): Maximum number of tokens for the response.

        Returns:
            List[Conversation]: A list of updated conversations including the model's responses.
        """
        return [
            self.predict(conv, temperature=temperature, max_tokens=max_tokens)
            for conv in conversations
        ]

    async def abatch(
        self,
        conversations: List[Conversation],
        temperature=0.7,
        max_tokens=256,
        max_concurrent=5,
    ) -> List:
        """
        Processes multiple conversations asynchronously with controlled concurrency.

        Args:
            conversations (List[Conversation]): List of conversation objects.
            temperature (float, optional): Sampling temperature for the model.
            max_tokens (int, optional): Maximum number of tokens for the response.
            max_concurrent (int, optional): Maximum number of concurrent tasks.

        Returns:
            List[Conversation]: A list of updated conversations including the model's responses.
        """
        semaphore = asyncio.Semaphore(max_concurrent)

        async def process_conversation(conv):
            async with semaphore:
                return await self.apredict(
                    conv, temperature=temperature, max_tokens=max_tokens
                )

        tasks = [process_conversation(conv) for conv in conversations]
        return await asyncio.gather(*tasks)

    def get_allowed_models(self) -> List[str]:
        """
        Queries the Anthropic API to retrieve the list of allowed models.

        Returns:
            List[str]: A list of allowed model names.
        """
        response = self._client.get("/models")
        response.raise_for_status()
        models_data = response.json()
        return [model["id"] for model in models_data["data"]]<|MERGE_RESOLUTION|>--- conflicted
+++ resolved
@@ -3,11 +3,7 @@
 from typing import AsyncIterator, Dict, Iterator, List, Type
 
 import httpx
-<<<<<<< HEAD
-from pydantic import PrivateAttr
-=======
 from pydantic import PrivateAttr, SecretStr
->>>>>>> 0e980df8
 from swarmauri_base.ComponentBase import ComponentBase
 from swarmauri_base.llms.LLMBase import LLMBase
 from swarmauri_base.messages.MessageBase import MessageBase
@@ -36,9 +32,6 @@
     _BASE_URL: str = PrivateAttr("https://api.anthropic.com/v1")
     _client: httpx.Client = PrivateAttr()
     _async_client: httpx.AsyncClient = PrivateAttr()
-
-<<<<<<< HEAD
-=======
     api_key: SecretStr
     allowed_models: List[str] = [
         "claude-3-7-sonnet-latest",
@@ -58,7 +51,6 @@
 
     timeout: float = 600.0
 
->>>>>>> 0e980df8
     def __init__(self, **data):
         super().__init__(**data)
         headers = {
