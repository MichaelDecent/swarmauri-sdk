import asyncio
import json
<<<<<<< HEAD
from typing import Any, AsyncGenerator, Dict, Generator, List, Optional, Type

import httpx
from pydantic import PrivateAttr
=======
import logging
from typing import Any, AsyncGenerator, Dict, Generator, List, Literal, Optional, Type

import httpx
from pydantic import PrivateAttr, SecretStr
>>>>>>> 0e980df8
from swarmauri_base.ComponentBase import ComponentBase
from swarmauri_base.llms.LLMBase import LLMBase
from swarmauri_base.messages.MessageBase import MessageBase

from swarmauri_standard.conversations.Conversation import Conversation
from swarmauri_standard.messages.AgentMessage import AgentMessage, UsageData
from swarmauri_standard.utils.retry_decorator import retry_on_status_codes


@ComponentBase.register_type(LLMBase, "GroqModel")
class GroqModel(LLMBase):
    """
    GroqModel class for interacting with the Groq language models API. This class
    provides synchronous and asynchronous methods to send conversation data to the
    model, receive predictions, and stream responses.

    Attributes:
        api_key (str): API key for authenticating requests to the Groq API.
        allowed_models (List[str]): List of allowed model names that can be used.
        name (str): The default model name to use for predictions.
        type (Literal["GroqModel"]): The type identifier for this class.

    Allowed Models resources: https://console.groq.com/docs/models
    """

<<<<<<< HEAD
=======
    api_key: SecretStr
    allowed_models: List[str] = [
        "llama-3.3-70b-versatile",
        "llama-3.1-8b-instant",
        "distil-whisper-large-v3-en",
        "whisper-large-v3-turbo",
        "qwen-2.5-coder-32b",
        "gemma2-9b-it",
        "llama3-70b-8192",
        "llama-3.2-1b-preview",
        "llama-3.2-3b-preview",
        "mistral-saba-24b",
        "qwen-2.5-32b",
        "llama-3.2-90b-vision-preview",
        "qwen-qwq-32b",
        "llama-3.3-70b-specdec",
        "whisper-large-v3",
        "deepseek-r1-distill-qwen-32b",
        "allam-2-7b",
        "llama3-8b-8192",
        "deepseek-r1-distill-llama-70b",
        "llama-guard-3-8b",
        "llama-3.2-11b-vision-preview",
    ]
    name: str = "llama-3.3-70b-versatile"

    type: Literal["GroqModel"] = "GroqModel"
>>>>>>> 0e980df8
    _client: httpx.Client = PrivateAttr(default=None)
    _async_client: httpx.AsyncClient = PrivateAttr(default=None)
    _BASE_URL: str = PrivateAttr(
        default="https://api.groq.com/openai/v1/chat/completions"
    )

    timeout: float = 600.0

    def __init__(self, **data):
        """
        Initialize the GroqAIAudio class with the provided data.

        Args:
            **data: Arbitrary keyword arguments containing initialization data.
        """
        super().__init__(**data)
        self._client = httpx.Client(
            headers={"Authorization": f"Bearer {self.api_key.get_secret_value()}"},
            base_url=self._BASE_URL,
            timeout=self.timeout,
        )
        self._async_client = httpx.AsyncClient(
            headers={"Authorization": f"Bearer {self.api_key.get_secret_value()}"},
            base_url=self._BASE_URL,
            timeout=self.timeout,
        )

    def _format_messages(
        self,
        messages: List[Type[MessageBase]],
    ) -> List[Dict[str, Any]]:
        """
        Formats conversation messages into the structure expected by the API.

        Args:
            messages (List[MessageBase]): List of message objects from the conversation history.

        Returns:
            List[Dict[str, Any]]: List of formatted message dictionaries.
        """

        formatted_messages = []
        for message in messages:
            formatted_message = message.model_dump(
                include=["content", "role", "name"], exclude_none=True
            )

            if isinstance(formatted_message["content"], list):
                formatted_message["content"] = [
                    {"type": item["type"], **item}
                    for item in formatted_message["content"]
                ]

            formatted_messages.append(formatted_message)
        return formatted_messages

    def _prepare_usage_data(self, usage_data) -> UsageData:
        """
        Prepares and validates usage data received from the API response.

        Args:
            usage_data (dict): Raw usage data from the API response.

        Returns:
            UsageData: Validated usage data instance.
        """
        return UsageData.model_validate(usage_data)

    @retry_on_status_codes((429, 529), max_retries=1)
    def predict(
        self,
        conversation: Conversation,
        temperature: float = 0.7,
        max_tokens: int = 256,
        top_p: float = 1.0,
        enable_json: bool = False,
        stop: Optional[List[str]] = None,
    ) -> Conversation:
        """
        Generates a response from the model based on the given conversation.

        Args:
            conversation (Conversation): Conversation object with message history.
            temperature (float): Sampling temperature for response diversity.
            max_tokens (int): Maximum tokens for the model's response.
            top_p (float): Cumulative probability for nucleus sampling.
            enable_json (bool): Whether to format the response as JSON.
            stop (Optional[List[str]]): List of stop sequences for response termination.

        Returns:
            Conversation: Updated conversation with the model's response.
        """
        formatted_messages = self._format_messages(conversation.history)
        payload = {
            "model": self.name,
            "messages": formatted_messages,
            "temperature": temperature,
            "max_tokens": max_tokens,
            "top_p": top_p,
            "stop": stop or [],
        }
        if enable_json:
            payload["response_format"] = "json_object"

        response = self._client.post(self._BASE_URL, json=payload)

        response.raise_for_status()

        response_data = response.json()

        message_content = response_data["choices"][0]["message"]["content"]
        usage_data = response_data.get("usage", {})

        if self.include_usage:
            usage = self._prepare_usage_data(usage_data)
            conversation.add_message(AgentMessage(content=message_content, usage=usage))
        else:
            conversation.add_message(AgentMessage(content=message_content))
        return conversation

    @retry_on_status_codes((429, 529), max_retries=1)
    async def apredict(
        self,
        conversation: Conversation,
        temperature: float = 0.7,
        max_tokens: int = 256,
        top_p: float = 1.0,
        enable_json: bool = False,
        stop: Optional[List[str]] = None,
    ) -> Conversation:
        """
        Async method to generate a response from the model based on the given conversation.

        Args:
            conversation (Conversation): Conversation object with message history.
            temperature (float): Sampling temperature for response diversity.
            max_tokens (int): Maximum tokens for the model's response.
            top_p (float): Cumulative probability for nucleus sampling.
            enable_json (bool): Whether to format the response as JSON.
            stop (Optional[List[str]]): List of stop sequences for response termination.

        Returns:
            Conversation: Updated conversation with the model's response.
        """
        formatted_messages = self._format_messages(conversation.history)
        payload = {
            "model": self.name,
            "messages": formatted_messages,
            "temperature": temperature,
            "max_tokens": max_tokens,
            "top_p": top_p,
            "stop": stop or [],
        }
        if enable_json:
            payload["response_format"] = "json_object"

        response = await self._async_client.post(self._BASE_URL, json=payload)
        response.raise_for_status()

        response_data = response.json()

        message_content = response_data["choices"][0]["message"]["content"]
        usage_data = response_data.get("usage", {})

        if self.include_usage:
            usage = self._prepare_usage_data(usage_data)
            conversation.add_message(AgentMessage(content=message_content, usage=usage))
        else:
            conversation.add_message(AgentMessage(content=message_content))
        return conversation

    @retry_on_status_codes((429, 529), max_retries=1)
    def stream(
        self,
        conversation: Conversation,
        temperature: float = 0.7,
        max_tokens: int = 256,
        top_p: float = 1.0,
        enable_json: bool = False,
        stop: Optional[List[str]] = None,
    ) -> Generator[str, None, None]:
        """
        Streams response text from the model in real-time.

        Args:
            conversation (Conversation): Conversation object with message history.
            temperature (float): Sampling temperature for response diversity.
            max_tokens (int): Maximum tokens for the model's response.
            top_p (float): Cumulative probability for nucleus sampling.
            enable_json (bool): Whether to format the response as JSON.
            stop (Optional[List[str]]): List of stop sequences for response termination.

        Yields:
            str: Partial response content from the model.
        """

        formatted_messages = self._format_messages(conversation.history)
        payload = {
            "model": self.name,
            "messages": formatted_messages,
            "temperature": temperature,
            "max_tokens": max_tokens,
            "top_p": top_p,
            "stream": True,
            "stop": stop or [],
        }
        if enable_json:
            payload["response_format"] = "json_object"

        response = self._client.post(self._BASE_URL, json=payload)

        response.raise_for_status()

        message_content = ""
        for line in response.iter_lines():
            json_str = line.replace("data: ", "")
            try:
                if json_str:
                    chunk = json.loads(json_str)
                    if chunk["choices"][0]["delta"]:
                        delta = chunk["choices"][0]["delta"]["content"]
                        message_content += delta
                        yield delta
            except json.JSONDecodeError:
                pass

        conversation.add_message(AgentMessage(content=message_content))

    @retry_on_status_codes((429, 529), max_retries=1)
    async def astream(
        self,
        conversation: Conversation,
        temperature: float = 0.7,
        max_tokens: int = 256,
        top_p: float = 1.0,
        enable_json: bool = False,
        stop: Optional[List[str]] = None,
    ) -> AsyncGenerator[str, None]:
        """
        Async generator that streams response text from the model in real-time.

        Args:
            conversation (Conversation): Conversation object with message history.
            temperature (float): Sampling temperature for response diversity.
            max_tokens (int): Maximum tokens for the model's response.
            top_p (float): Cumulative probability for nucleus sampling.
            enable_json (bool): Whether to format the response as JSON.
            stop (Optional[List[str]]): List of stop sequences for response termination.

        Yields:
            str: Partial response content from the model.
        """

        formatted_messages = self._format_messages(conversation.history)
        payload = {
            "model": self.name,
            "messages": formatted_messages,
            "temperature": temperature,
            "max_tokens": max_tokens,
            "top_p": top_p,
            "stream": True,
            "stop": stop or [],
        }
        if enable_json:
            payload["response_format"] = "json_object"

        response = await self._async_client.post(self._BASE_URL, json=payload)

        response.raise_for_status()
        message_content = ""

        async for line in response.aiter_lines():
            json_str = line.replace("data: ", "")
            try:
                if json_str:
                    chunk = json.loads(json_str)
                    if chunk["choices"][0]["delta"]:
                        delta = chunk["choices"][0]["delta"]["content"]
                        message_content += delta
                        yield delta
            except json.JSONDecodeError:
                pass

        conversation.add_message(AgentMessage(content=message_content))

    def batch(
        self,
        conversations: List[Conversation],
        temperature: float = 0.7,
        max_tokens: int = 256,
        top_p: float = 1.0,
        enable_json: bool = False,
        stop: Optional[List[str]] = None,
    ) -> List[Conversation]:
        """
        Processes a batch of conversations and generates responses for each sequentially.

        Args:
            conversations (List[Conversation]): List of conversations to process.
            temperature (float): Sampling temperature for response diversity.
            max_tokens (int): Maximum tokens for each response.
            top_p (float): Cumulative probability for nucleus sampling.
            enable_json (bool): Whether to format the response as JSON.
            stop (Optional[List[str]]): List of stop sequences for response termination.

        Returns:
            List[Conversation]: List of updated conversations with model responses.
        """
        results = []
        for conversation in conversations:
            result_conversation = self.predict(
                conversation,
                temperature=temperature,
                max_tokens=max_tokens,
                top_p=top_p,
                enable_json=enable_json,
                stop=stop,
            )
            results.append(result_conversation)
        return results

    async def abatch(
        self,
        conversations: List[Conversation],
        temperature: float = 0.7,
        max_tokens: int = 256,
        top_p: float = 1.0,
        enable_json: bool = False,
        stop: Optional[List[str]] = None,
        max_concurrent=5,
    ) -> List[Conversation]:
        """
        Async method for processing a batch of conversations concurrently.

        Args:
            conversations (List[Conversation]): List of conversations to process.
            temperature (float): Sampling temperature for response diversity.
            max_tokens (int): Maximum tokens for each response.
            top_p (float): Cumulative probability for nucleus sampling.
            enable_json (bool): Whether to format the response as JSON.
            stop (Optional[List[str]]): List of stop sequences for response termination.
            max_concurrent (int): Maximum number of concurrent requests.

        Returns:
            List[Conversation]: List of updated conversations with model responses.
        """
        semaphore = asyncio.Semaphore(max_concurrent)

        async def process_conversation(conv: Conversation) -> Conversation:
            async with semaphore:
                return await self.apredict(
                    conv,
                    temperature=temperature,
                    max_tokens=max_tokens,
                    top_p=top_p,
                    enable_json=enable_json,
                    stop=stop,
                )

        tasks = [process_conversation(conv) for conv in conversations]
        return await asyncio.gather(*tasks)

    def get_allowed_models(self) -> List[str]:
        """
        Queries the LLMProvider API endpoint to get the list of allowed models.

        Returns:
            List[str]: List of allowed model names.
        """
        response = self._client.get("https://api.groq.com/openai/v1/models")

        response.raise_for_status()
        models_data = response.json()
        return [model["id"] for model in models_data["data"]]<|MERGE_RESOLUTION|>--- conflicted
+++ resolved
@@ -1,17 +1,10 @@
 import asyncio
 import json
-<<<<<<< HEAD
-from typing import Any, AsyncGenerator, Dict, Generator, List, Optional, Type
-
-import httpx
-from pydantic import PrivateAttr
-=======
 import logging
 from typing import Any, AsyncGenerator, Dict, Generator, List, Literal, Optional, Type
 
 import httpx
 from pydantic import PrivateAttr, SecretStr
->>>>>>> 0e980df8
 from swarmauri_base.ComponentBase import ComponentBase
 from swarmauri_base.llms.LLMBase import LLMBase
 from swarmauri_base.messages.MessageBase import MessageBase
@@ -37,8 +30,6 @@
     Allowed Models resources: https://console.groq.com/docs/models
     """
 
-<<<<<<< HEAD
-=======
     api_key: SecretStr
     allowed_models: List[str] = [
         "llama-3.3-70b-versatile",
@@ -66,7 +57,6 @@
     name: str = "llama-3.3-70b-versatile"
 
     type: Literal["GroqModel"] = "GroqModel"
->>>>>>> 0e980df8
     _client: httpx.Client = PrivateAttr(default=None)
     _async_client: httpx.AsyncClient = PrivateAttr(default=None)
     _BASE_URL: str = PrivateAttr(
