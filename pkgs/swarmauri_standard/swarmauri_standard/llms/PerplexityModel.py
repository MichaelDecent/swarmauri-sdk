import asyncio
import json
from typing import AsyncIterator, Dict, Iterator, List, Optional, Type

import httpx
<<<<<<< HEAD
from pydantic import PrivateAttr
=======
from pydantic import PrivateAttr, SecretStr
>>>>>>> 0e980df8
from swarmauri_base.ComponentBase import ComponentBase
from swarmauri_base.llms.LLMBase import LLMBase
from swarmauri_base.messages.MessageBase import MessageBase

from swarmauri_standard.conversations.Conversation import Conversation
from swarmauri_standard.messages.AgentMessage import AgentMessage, UsageData
from swarmauri_standard.utils.duration_manager import DurationManager
from swarmauri_standard.utils.retry_decorator import retry_on_status_codes


@ComponentBase.register_type(LLMBase, "PerplexityModel")
class PerplexityModel(LLMBase):
    """
    Represents a language model interface for Perplexity API.

    Provides methods for synchronous and asynchronous predictions, streaming,
    and batch processing of conversations using the Perplexity language models.

    Attributes:
        api_key (str): API key for authenticating requests to the Perplexity API.
        allowed_models (List[str]): List of allowed model names that can be used.
        name (str): The default model name to use for predictions.
        type (Literal["PerplexityModel"]): The type identifier for this class.

    Provider resources: https://docs.perplexity.ai/guides/model-cards
    Link to deprecated models: https://docs.perplexity.ai/changelog/changelog#model-deprecation-notice
    """

<<<<<<< HEAD
=======
    api_key: SecretStr
    allowed_models: List[str] = [
        "sonar-reasoning-pro",
        "sonar-reasoning",
        "sonar-pro",
        "sonar",
    ]
    name: str = "sonar"
    type: Literal["PerplexityModel"] = "PerplexityModel"
    timeout: float = 600.0
>>>>>>> 0e980df8
    _client: httpx.Client = PrivateAttr(default=None)
    _async_client: httpx.AsyncClient = PrivateAttr(default=None)
    _BASE_URL: str = PrivateAttr(default="https://api.perplexity.ai/chat/completions")

    def __init__(self, **data):
        """
        Initialize the GroqAIAudio class with the provided data.

        Args:
            **data: Arbitrary keyword arguments containing initialization data.
        """
        super().__init__(**data)
        self._client = httpx.Client(
            headers={"Authorization": f"Bearer {self.api_key.get_secret_value()}"},
            base_url=self._BASE_URL,
            timeout=self.timeout,
        )
        self._async_client = httpx.AsyncClient(
            headers={"Authorization": f"Bearer {self.api_key.get_secret_value()}"},
            base_url=self._BASE_URL,
            timeout=self.timeout,
        )

    def _format_messages(
        self, messages: List[Type[MessageBase]]
    ) -> List[Dict[str, str]]:
        """
        Formats the list of message objects for the API request.

        Args:
            messages: A list of message objects.

        Returns:
            A list of formatted message dictionaries.
        """
        message_properties = ["content", "role", "name"]
        formatted_messages = [
            message.model_dump(include=message_properties, exclude_none=True)
            for message in messages
        ]
        return formatted_messages

    def _prepare_usage_data(
        self,
        usage_data,
        prompt_time: float = 0,
        completion_time: float = 0,
    ) -> UsageData:
        """
        Prepares usage data and calculates response timing.

        Args:
            usage_data: The raw usage data from the API response.
            prompt_time: Time taken for the prompt processing.
            completion_time: Time taken for the completion processing.

        Returns:
            A UsageData object containing token and timing information.
        """

        total_time = prompt_time + completion_time

        usage = UsageData(
            prompt_tokens=usage_data.get("prompt_tokens", 0),
            completion_tokens=usage_data.get("completion_tokens", 0),
            total_tokens=usage_data.get("total_tokens", 0),
            prompt_time=prompt_time,
            completion_time=completion_time,
            total_time=total_time,
        )

        return usage

    @retry_on_status_codes((429, 529), max_retries=1)
    def predict(
        self,
        conversation: Conversation,
        temperature=0.7,
        max_tokens=256,
        top_p: Optional[float] = None,
        top_k: Optional[int] = None,
        return_citations: Optional[bool] = False,
        presence_penalty: Optional[float] = None,
        frequency_penalty: Optional[float] = None,
    ) -> Conversation:
        """
        Makes a synchronous prediction request.

        Args:
            conversation: The conversation object containing the history.
            temperature: Sampling temperature for response generation.
            max_tokens: Maximum number of tokens for the response.
            top_p: Nucleus sampling parameter.
            top_k: Top-k sampling parameter.
            return_citations: Whether to return citations in the response.
            presence_penalty: Penalty for new tokens based on presence.
            frequency_penalty: Penalty for new tokens based on frequency.

        Returns:
            An updated Conversation object with the model's response.
        """

        if top_p and top_k:
            raise ValueError("Do not set top_p and top_k")

        formatted_messages = self._format_messages(conversation.history)

        payload = {
            "model": self.name,
            "messages": formatted_messages,
            "max_tokens": max_tokens,
            "temperature": temperature,
            "top_p": top_p,
            "return_citations": return_citations,
            "top_k": top_k,
            "presence_penalty": presence_penalty,
            "frequency_penalty": frequency_penalty,
        }
        headers = {
            "accept": "application/json",
            "content-type": "application/json",
            "authorization": f"Bearer {self.api_key.get_secret_value()}",
        }

        with DurationManager() as prompt_timer:
            response = self._client.post(self._BASE_URL, json=payload, headers=headers)
            response.raise_for_status()

        result = response.json()
        message_content = result["choices"][0]["message"]["content"]

        usage_data = result.get("usage", {})

        usage = self._prepare_usage_data(usage_data, prompt_timer.duration)

        conversation.add_message(AgentMessage(content=message_content, usage=usage))
        return conversation

    @retry_on_status_codes((429, 529), max_retries=1)
    async def apredict(
        self,
        conversation: Conversation,
        temperature=0.7,
        max_tokens=256,
        top_p: Optional[float] = None,
        top_k: Optional[int] = None,
        return_citations: Optional[bool] = False,
        presence_penalty: Optional[float] = None,
        frequency_penalty: Optional[float] = None,
    ) -> Conversation:
        """
        Makes an asynchronous prediction request.

        Args:
            conversation: The conversation object containing the history.
            temperature: Sampling temperature for response generation.
            max_tokens: Maximum number of tokens for the response.
            top_p: Nucleus sampling parameter.
            top_k: Top-k sampling parameter.
            return_citations: Whether to return citations in the response.
            presence_penalty: Penalty for new tokens based on presence.
            frequency_penalty: Penalty for new tokens based on frequency.

        Returns:
            An updated Conversation object with the model's response.
        """

        if top_p and top_k:
            raise ValueError("Do not set top_p and top_k")

        formatted_messages = self._format_messages(conversation.history)

        payload = {
            "model": self.name,
            "messages": formatted_messages,
            "max_tokens": max_tokens,
            "temperature": temperature,
            "top_p": top_p,
            "return_citations": return_citations,
            "top_k": top_k,
            "presence_penalty": presence_penalty,
            "frequency_penalty": frequency_penalty,
        }
        headers = {
            "accept": "application/json",
            "content-type": "application/json",
            "authorization": f"Bearer {self.api_key.get_secret_value()}",
        }

        with DurationManager() as prompt_timer:
            response = await self._async_client.post(
                self._BASE_URL, json=payload, headers=headers
            )
            response.raise_for_status()

        result = response.json()

        message_content = result["choices"][0]["message"]["content"]

        usage_data = result.get("usage", {})
        usage = self._prepare_usage_data(usage_data, prompt_timer.duration)
        conversation.add_message(AgentMessage(content=message_content, usage=usage))

        return conversation

    @retry_on_status_codes((429, 529), max_retries=1)
    def stream(
        self,
        conversation: Conversation,
        temperature=0.7,
        max_tokens=256,
        top_p: Optional[float] = None,
        top_k: Optional[int] = None,
        return_citations: Optional[bool] = False,
        presence_penalty: Optional[float] = None,
        frequency_penalty: Optional[float] = None,
    ) -> Iterator[str]:
        """
        Synchronously streams the response for a given conversation.

        Args:
            conversation (Conversation): The conversation object containing message history.
            temperature (float, optional): Sampling temperature for response generation. Defaults to 0.7.
            max_tokens (int, optional): Maximum number of tokens in the generated response. Defaults to 256.
            top_p (Optional[float], optional): Nucleus sampling parameter. If specified, `top_k` should not be set.
            top_k (Optional[int], optional): Top-k sampling parameter. If specified, `top_p` should not be set.
            return_citations (Optional[bool], optional): Whether to return citations in the response. Defaults to False.
            presence_penalty (Optional[float], optional): Penalty for introducing new topics. Defaults to None.
            frequency_penalty (Optional[float], optional): Penalty for repeating existing tokens. Defaults to None.

        Yields:
            str: Chunks of response content as the data is streamed.
        """
        if top_p and top_k:
            raise ValueError("Do not set top_p and top_k")

        formatted_messages = self._format_messages(conversation.history)

        url = "https://api.perplexity.ai/chat/completions"

        payload = {
            "model": self.name,
            "messages": formatted_messages,
            "max_tokens": max_tokens,
            "temperature": temperature,
            "top_p": top_p,
            "return_citations": return_citations,
            "top_k": top_k,
            "presence_penalty": presence_penalty,
            "frequency_penalty": frequency_penalty,
            "stream": True,
        }
        headers = {
            "accept": "application/json",
            "content-type": "application/json",
            "authorization": f"Bearer {self.api_key.get_secret_value()}",
        }

        with DurationManager() as prompt_timer:
            response = self._client.post(url, json=payload, headers=headers)
            response.raise_for_status()

        message_content = ""

        with DurationManager() as completion_timer:
            for chunk in response.iter_lines():
                json_string = chunk.replace("data: ", "", 1)
                if json_string:
                    chunk_data = json.loads(json_string)
                    delta_content = (
                        chunk_data.get("choices", [{}])[0]
                        .get("delta", {})
                        .get("content", "")
                    )
                    message_content += delta_content
                    yield delta_content
                    if chunk_data["usage"]:
                        usage_data = chunk_data["usage"]

        if self.include_usage:
            usage = self._prepare_usage_data(
                usage_data, prompt_timer.duration, completion_timer.duration
            )
            conversation.add_message(AgentMessage(content=message_content, usage=usage))
        else:
            conversation.add_message(AgentMessage(content=message_content))

    @retry_on_status_codes((429, 529), max_retries=1)
    async def astream(
        self,
        conversation: Conversation,
        temperature=0.7,
        max_tokens=256,
        top_p: Optional[float] = None,
        top_k: Optional[int] = None,
        return_citations: Optional[bool] = False,
        presence_penalty: Optional[float] = None,
        frequency_penalty: Optional[float] = None,
    ) -> AsyncIterator[str]:
        """
        Asynchronously streams the response for a given conversation.

        Args:
            conversation (Conversation): The conversation object containing message history.
            temperature (float, optional): Sampling temperature for response generation. Defaults to 0.7.
            max_tokens (int, optional): Maximum number of tokens in the generated response. Defaults to 256.
            top_p (Optional[float], optional): Nucleus sampling parameter. If specified, `top_k` should not be set.
            top_k (Optional[int], optional): Top-k sampling parameter. If specified, `top_p` should not be set.
            return_citations (Optional[bool], optional): Whether to return citations in the response. Defaults to False.
            presence_penalty (Optional[float], optional): Penalty for introducing new topics. Defaults to None.
            frequency_penalty (Optional[float], optional): Penalty for repeating existing tokens. Defaults to None.

        Yields:
            str: Chunks of response content as the data is streamed asynchronously.
        """
        if top_p and top_k:
            raise ValueError("Do not set top_p and top_k")

        formatted_messages = self._format_messages(conversation.history)

        payload = {
            "model": self.name,
            "messages": formatted_messages,
            "max_tokens": max_tokens,
            "temperature": temperature,
            "top_p": top_p,
            "return_citations": return_citations,
            "top_k": top_k,
            "presence_penalty": presence_penalty,
            "frequency_penalty": frequency_penalty,
            "stream": True,
        }

        with DurationManager() as prompt_timer:
            response = await self._async_client.post(self._BASE_URL, json=payload)
            response.raise_for_status()

        message_content = ""
        usage_data = {}

        with DurationManager() as completion_timer:
            async for line in response.aiter_lines():
                json_string = line.replace("data: ", "", 1)
                if json_string:  # Ensure it's not empty
                    chunk_data = json.loads(json_string)
                    delta_content = (
                        chunk_data.get("choices", [{}])[0]
                        .get("delta", {})
                        .get("content", "")
                    )
                    message_content += delta_content
                    yield delta_content
                    usage_data = chunk_data.get("usage", usage_data)

        if self.include_usage:
            usage = self._prepare_usage_data(
                usage_data, prompt_timer.duration, completion_timer.duration
            )
            conversation.add_message(AgentMessage(content=message_content, usage=usage))
        else:
            conversation.add_message(AgentMessage(content=message_content))

    def batch(
        self,
        conversations: List[Conversation],
        temperature=0.7,
        max_tokens=256,
        top_p: Optional[float] = None,
        top_k: Optional[int] = None,
        return_citations: Optional[bool] = False,
        presence_penalty: Optional[float] = None,
        frequency_penalty: Optional[float] = None,
    ) -> List[Conversation]:
        """
        Processes a batch of conversations synchronously.

        Args:
            conversations (List[Conversation]): List of conversation objects.
            temperature (float, optional): Sampling temperature for response generation. Defaults to 0.7.
            max_tokens (int, optional): Maximum number of tokens in the generated response. Defaults to 256.
            top_p (Optional[float], optional): Nucleus sampling parameter. If specified, `top_k` should not be set.
            top_k (Optional[int], optional): Top-k sampling parameter. If specified, `top_p` should not be set.
            return_citations (Optional[bool], optional): Whether to return citations in the response. Defaults to False.
            presence_penalty (Optional[float], optional): Penalty for introducing new topics. Defaults to None.
            frequency_penalty (Optional[float], optional): Penalty for repeating existing tokens. Defaults to None.

        Returns:
            List[Conversation]: List of updated conversation objects after processing.
        """
        return [
            self.predict(
                conversation=conv,
                temperature=temperature,
                max_tokens=max_tokens,
                top_p=top_p,
                top_k=top_k,
                return_citations=return_citations,
                presence_penalty=presence_penalty,
                frequency_penalty=frequency_penalty,
            )
            for conv in conversations
        ]

    async def abatch(
        self,
        conversations: List[Conversation],
        temperature=0.7,
        max_tokens=256,
        top_p: Optional[float] = None,
        top_k: Optional[int] = None,
        return_citations: Optional[bool] = False,
        presence_penalty: Optional[float] = None,
        frequency_penalty: Optional[float] = None,
        max_concurrent: int = 5,  # Maximum concurrent tasks
    ) -> List[Conversation]:
        """
        Asynchronously processes a batch of conversations with a limit on concurrent tasks.

        Args:
            conversations (List[Conversation]): List of conversation objects.
            temperature (float, optional): Sampling temperature for response generation. Defaults to 0.7.
            max_tokens (int, optional): Maximum number of tokens in the generated response. Defaults to 256.
            top_p (Optional[float], optional): Nucleus sampling parameter. If specified, `top_k` should not be set.
            top_k (Optional[int], optional): Top-k sampling parameter. If specified, `top_p` should not be set.
            return_citations (Optional[bool], optional): Whether to return citations in the response. Defaults to False.
            presence_penalty (Optional[float], optional): Penalty for introducing new topics. Defaults to None.
            frequency_penalty (Optional[float], optional): Penalty for repeating existing tokens. Defaults to None.
            max_concurrent (int, optional): Maximum number of concurrent tasks. Defaults to 5.

        Returns:
            List[Conversation]: List of updated conversation objects after processing asynchronously.
        """
        semaphore = asyncio.Semaphore(max_concurrent)

        async def process_conversation(conv) -> Conversation:
            async with semaphore:
                return await self.apredict(
                    conversation=conv,
                    temperature=temperature,
                    max_tokens=max_tokens,
                    top_p=top_p,
                    top_k=top_k,
                    return_citations=return_citations,
                    presence_penalty=presence_penalty,
                    frequency_penalty=frequency_penalty,
                )

        tasks = [process_conversation(conv) for conv in conversations]
        return await asyncio.gather(*tasks)

    def get_allowed_models(self) -> List[str]:
        """
        Queries the LLMProvider API endpoint to retrieve the list of allowed models.

        Returns:
            List[str]: List of allowed model names.
        """
        models_data = [
            "sonar-reasoning-pro",
            "sonar-reasoning",
            "sonar-pro",
            "sonar",
        ]
        return models_data<|MERGE_RESOLUTION|>--- conflicted
+++ resolved
@@ -3,11 +3,7 @@
 from typing import AsyncIterator, Dict, Iterator, List, Optional, Type
 
 import httpx
-<<<<<<< HEAD
-from pydantic import PrivateAttr
-=======
 from pydantic import PrivateAttr, SecretStr
->>>>>>> 0e980df8
 from swarmauri_base.ComponentBase import ComponentBase
 from swarmauri_base.llms.LLMBase import LLMBase
 from swarmauri_base.messages.MessageBase import MessageBase
@@ -35,10 +31,7 @@
     Provider resources: https://docs.perplexity.ai/guides/model-cards
     Link to deprecated models: https://docs.perplexity.ai/changelog/changelog#model-deprecation-notice
     """
-
-<<<<<<< HEAD
-=======
-    api_key: SecretStr
+tStr
     allowed_models: List[str] = [
         "sonar-reasoning-pro",
         "sonar-reasoning",
@@ -48,7 +41,6 @@
     name: str = "sonar"
     type: Literal["PerplexityModel"] = "PerplexityModel"
     timeout: float = 600.0
->>>>>>> 0e980df8
     _client: httpx.Client = PrivateAttr(default=None)
     _async_client: httpx.AsyncClient = PrivateAttr(default=None)
     _BASE_URL: str = PrivateAttr(default="https://api.perplexity.ai/chat/completions")
