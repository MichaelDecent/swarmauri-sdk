--- conflicted
+++ resolved
@@ -1,13 +1,8 @@
-<<<<<<< HEAD
-=======
-from typing import TypeVar, Union, Callable, Sequence, Literal, List, Optional, Tuple
->>>>>>> f0ace7d2
+
 import logging
 import math
-<<<<<<< HEAD
 from typing import Callable, List, Literal, Optional, Sequence, Tuple, TypeVar, Union
-=======
->>>>>>> f0ace7d2
+
 
 import numpy as np
 from swarmauri_base.ComponentBase import ComponentBase
@@ -150,17 +145,10 @@
             try:
                 # Try to convert to array as a last resort
                 return np.array(x, dtype=float)
-<<<<<<< HEAD
             except Exception:
                 raise TypeError(f"Unsupported input type for LpPseudometric: {type(x)}")
 
-=======
-            except Exception as exc:
-                raise TypeError(
-                    f"Unsupported input type for LpPseudometric: {type(x)}"
-                ) from exc
-    
->>>>>>> f0ace7d2
+
     def _filter_coordinates(self, arr: np.ndarray) -> np.ndarray:
         """
         Filter array to include only specified coordinates.
