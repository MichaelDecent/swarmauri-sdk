--- conflicted
+++ resolved
@@ -1,7 +1,5 @@
-<<<<<<< HEAD
-=======
 from typing import Callable, List, Literal, Sequence, TypeVar, Union, Tuple
->>>>>>> f0ace7d2
+
 import logging
 from typing import Callable, List, Literal, Sequence, Tuple, TypeVar, Union
 
@@ -43,11 +41,7 @@
 
     type: Literal["ProjectionPseudometricR2"] = "ProjectionPseudometricR2"
     projection_axis: int = Field(default=0, ge=0, le=1)
-<<<<<<< HEAD
-
-=======
-    
->>>>>>> f0ace7d2
+
     def __init__(self, projection_axis: int = 0, **kwargs):
         """
         Initialize the ProjectionPseudometricR2.
@@ -68,7 +62,6 @@
             )
             raise ValueError("Projection axis must be 0 (x-axis) or 1 (y-axis)")
 
-<<<<<<< HEAD
         super().__init__(**kwargs, projection_axis=projection_axis)
         logger.debug(
             f"Initialized ProjectionPseudometricR2 with projection_axis={projection_axis}"
@@ -77,18 +70,7 @@
     def _validate_and_extract_coordinates(
         self, point: Union[VectorType, MatrixType, Sequence[T], str, Callable]
     ) -> Tuple[float, float]:
-=======
-        kwargs["projection_axis"] = projection_axis
-        super().__init__(**kwargs)
-
-        logger.debug(
-            f"Initialized ProjectionPseudometricR2 with projection_axis={projection_axis}"
-        )
-    
-    def _validate_and_extract_coordinates(self, 
-                                         point: Union[VectorType, MatrixType, Sequence[T], str, Callable]
-                                        ) -> Tuple[float, float]:
->>>>>>> f0ace7d2
+
         """
         Validate input as a 2D point and extract its coordinates.
 
