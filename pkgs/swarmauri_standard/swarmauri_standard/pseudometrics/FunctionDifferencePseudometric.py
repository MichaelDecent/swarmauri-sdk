<<<<<<< HEAD
=======
from typing import TypeVar, Union, Callable, Sequence, Literal, Any, Dict, List, Optional
>>>>>>> f0ace7d2
import logging
import random
<<<<<<< HEAD
from typing import (
    Any,
    Callable,
    Dict,
    List,
    Literal,
    Optional,
    Sequence,
    TypeVar,
    Union,
)
=======
>>>>>>> f0ace7d2

import numpy as np
from swarmauri_base.ComponentBase import ComponentBase
from swarmauri_base.pseudometrics.PseudometricBase import PseudometricBase

# Configure logging
logger = logging.getLogger(__name__)

T = TypeVar("T", bound=Union[int, float, complex])


@ComponentBase.register_type(PseudometricBase, "FunctionDifferencePseudometric")
class FunctionDifferencePseudometric(PseudometricBase):
    """
    Measures the distance between two functions based on their output differences.

    This pseudometric calculates the distance between functions by evaluating them
    at specific points and measuring the differences in their outputs. Functions are
    considered close if they produce similar outputs at the evaluation points, even
    if they differ elsewhere.

    Attributes
    ----------
    type : Literal["FunctionDifferencePseudometric"]
        The type identifier for this pseudometric.
    evaluation_points : Optional[List[Any]]
        The specific points at which to evaluate the functions.
    num_samples : int
        Number of points to sample if using random sampling.
    sampling_strategy : str
        Strategy for sampling points ('fixed', 'random', 'grid').
    domain_bounds : Optional[Dict[str, Tuple[float, float]]]
        Bounds for the domain when using random or grid sampling.
    norm_type : str
        The type of norm to use for calculating differences ('l1', 'l2', 'max').
    """

    type: Literal["FunctionDifferencePseudometric"] = "FunctionDifferencePseudometric"

    def __init__(
        self,
        evaluation_points: Optional[List[Any]] = None,
        num_samples: int = 10,
        sampling_strategy: str = "fixed",
        domain_bounds: Optional[Dict[str, tuple]] = None,
        norm_type: str = "l2",
    ):
        """
        Initialize the FunctionDifferencePseudometric.

        Parameters
        ----------
        evaluation_points : Optional[List[Any]], optional
            The specific points at which to evaluate the functions. Required if
            sampling_strategy is 'fixed'.
        num_samples : int, optional
            Number of points to sample if using random sampling, by default 10.
        sampling_strategy : str, optional
            Strategy for sampling points ('fixed', 'random', 'grid'), by default "fixed".
        domain_bounds : Optional[Dict[str, tuple]], optional
            Bounds for the domain when using random or grid sampling, by default None.
            Example: {'x': (-1, 1), 'y': (0, 2)} for a 2D domain.
        norm_type : str, optional
            The type of norm to use for calculating differences ('l1', 'l2', 'max'),
            by default "l2".

        Raises
        ------
        ValueError
            If evaluation_points is None and sampling_strategy is 'fixed',
            or if domain_bounds is None and sampling_strategy is 'random' or 'grid'.
        """
        super().__init__()

        # Validate inputs
        if sampling_strategy == "fixed" and evaluation_points is None:
            raise ValueError(
                "evaluation_points must be provided when sampling_strategy is 'fixed'"
            )

        if sampling_strategy in ["random", "grid"] and domain_bounds is None:
            raise ValueError(
                "domain_bounds must be provided when sampling_strategy is 'random' or 'grid'"
            )

        if norm_type not in ["l1", "l2", "max"]:
            raise ValueError("norm_type must be one of 'l1', 'l2', or 'max'")

        self.evaluation_points = evaluation_points
        self.num_samples = num_samples
        self.sampling_strategy = sampling_strategy
        self.domain_bounds = domain_bounds
        self.norm_type = norm_type

        # Generate sample points if not fixed
        self._sample_points = None
        if sampling_strategy != "fixed":
            self._generate_sample_points()

        logger.debug(
            f"Initialized FunctionDifferencePseudometric with strategy={sampling_strategy}, "
            f"num_samples={num_samples}, norm_type={norm_type}"
        )

    def _generate_sample_points(self) -> None:
        """
        Generate sample points based on the specified strategy.

        This method creates sample points based on the sampling strategy:
        - 'random': Randomly samples points within the domain bounds
        - 'grid': Creates a grid of points within the domain bounds

        The generated points are stored in self._sample_points.

        Raises
        ------
        ValueError
            If the sampling strategy is not supported.
        """
        if self.sampling_strategy == "random":
            self._generate_random_points()
        elif self.sampling_strategy == "grid":
            self._generate_grid_points()
        else:
            raise ValueError(f"Unsupported sampling strategy: {self.sampling_strategy}")

        logger.debug(
            f"Generated {len(self._sample_points)} sample points using {self.sampling_strategy} strategy"
        )

    def _generate_random_points(self) -> None:
        """
        Generate random sample points within the domain bounds.

        The generated points are stored in self._sample_points.
        """
        # Extract dimensions and bounds
        dimensions = list(self.domain_bounds.keys())
        bounds = [self.domain_bounds[dim] for dim in dimensions]

        # Generate random points
        self._sample_points = []
        for _ in range(self.num_samples):
            if len(dimensions) == 1:
                # 1D case - return scalar
                lower, upper = bounds[0]
                point = random.uniform(lower, upper)
                self._sample_points.append(point)
            else:
                # Multi-dimensional case - return dict
                point = {
                    dim: random.uniform(lower, upper)
                    for dim, (lower, upper) in zip(dimensions, bounds)
                }
                self._sample_points.append(point)

    def _generate_grid_points(self) -> None:
        """
        Generate a grid of sample points within the domain bounds.

        The generated points are stored in self._sample_points.
        """
        # Extract dimensions and bounds
        dimensions = list(self.domain_bounds.keys())
        bounds = [self.domain_bounds[dim] for dim in dimensions]

        # Calculate points per dimension
        # For n dimensions, we want approximately num_samples total points
        # So we need approximately num_samples^(1/n) points per dimension
        points_per_dim = max(2, int(self.num_samples ** (1 / len(dimensions))))

        # Generate grid points for each dimension
        grid_points = []
        for lower, upper in bounds:
            if points_per_dim > 1:
                step = (upper - lower) / (points_per_dim - 1)
                dim_points = [lower + i * step for i in range(points_per_dim)]
            else:
                dim_points = [(lower + upper) / 2]  # Just the midpoint
            grid_points.append(dim_points)

        # Generate all combinations
        self._sample_points = []

        if len(dimensions) == 1:
            # 1D case - return scalars
            self._sample_points = grid_points[0]
        else:
            # Multi-dimensional case - return dicts
            # Use numpy's meshgrid to generate all combinations
            mesh = np.meshgrid(*grid_points, indexing="ij")
            grid_shape = mesh[0].shape

            for idx in np.ndindex(grid_shape):
                point = {dim: mesh[i][idx] for i, dim in enumerate(dimensions)}
                self._sample_points.append(point)

            # If we have too many points, randomly sample down to num_samples
            if len(self._sample_points) > self.num_samples:
                self._sample_points = random.sample(
                    self._sample_points, self.num_samples
                )

    def _get_evaluation_points(self) -> List[Any]:
        """
        Get the points at which to evaluate the functions.

        Returns
        -------
        List[Any]
            The points to use for function evaluation.
        """
        if self.sampling_strategy == "fixed":
            return self.evaluation_points
        else:
            if self._sample_points is None:
                self._generate_sample_points()
            return self._sample_points

    def _evaluate_function(self, func: Callable, points: List[Any]) -> List[float]:
        """
        Evaluate a function at the given points.

        Parameters
        ----------
        func : Callable
            The function to evaluate.
        points : List[Any]
            The points at which to evaluate the function.

        Returns
        -------
        List[float]
            The function values at the given points.

        Raises
        ------
        ValueError
            If the function cannot be evaluated at a point.
        """
        results = []

        for point in points:
            try:
                value = func(point)
                # Ensure the result is a float
                if isinstance(value, (int, float)):
                    results.append(float(value))
                else:
                    # If the result is not a scalar, try to get its magnitude
                    if hasattr(value, "norm"):
                        results.append(float(value.norm()))
                    elif hasattr(value, "__abs__"):
                        results.append(float(abs(value)))
                    else:
                        raise ValueError(
                            f"Function output {value} cannot be converted to a float"
                        )
            except Exception as e:
                logger.error(f"Error evaluating function at point {point}: {e}")
                raise ValueError(
                    f"Failed to evaluate function at point {point}: {e}"
                ) from e

        return results

    def _calculate_difference(
        self, values1: List[float], values2: List[float]
    ) -> float:
        """
        Calculate the difference between two sets of function values.

        Parameters
        ----------
        values1 : List[float]
            The values of the first function at the evaluation points.
        values2 : List[float]
            The values of the second function at the evaluation points.

        Returns
        -------
        float
            The difference between the function values, based on the selected norm.

        Raises
        ------
        ValueError
            If the lists have different lengths.
        """
        if len(values1) != len(values2):
            raise ValueError("Function value lists must have the same length")

        # Calculate differences
        differences = [abs(v1 - v2) for v1, v2 in zip(values1, values2)]

        # Apply the selected norm
        if self.norm_type == "l1":
            # L1 norm (sum of absolute differences)
            return sum(differences)
        elif self.norm_type == "l2":
            # L2 norm (Euclidean distance)
            return np.sqrt(sum(d**2 for d in differences))
        elif self.norm_type == "max":
            # Maximum norm (maximum absolute difference)
            return max(differences) if differences else 0.0
        else:
            # This should never happen due to validation in __init__
            raise ValueError(f"Unsupported norm type: {self.norm_type}")

    def distance(self, x: Callable, y: Callable) -> float:
        """
        Calculate the pseudometric distance between two functions.

        Parameters
        ----------
        x : Callable
            The first function
        y : Callable
            The second function

        Returns
        -------
        float
            The distance between the functions based on their output differences

        Raises
        ------
        TypeError
            If inputs are not callable
        ValueError
            If functions cannot be evaluated at the sample points
        """
        # Validate inputs
        if not callable(x) or not callable(y):
            logger.error("Both inputs must be callable functions")
            raise TypeError("Both inputs must be callable functions")

        try:
            # Get evaluation points
            points = self._get_evaluation_points()

            # Evaluate functions at the points
            values_x = self._evaluate_function(x, points)
            values_y = self._evaluate_function(y, points)

            # Calculate difference
            diff = self._calculate_difference(values_x, values_y)

            logger.debug(f"Function difference distance: {diff}")
            return diff

        except Exception as e:
            logger.error(f"Error calculating function difference: {e}")
            raise

    def distances(
        self, xs: Sequence[Callable], ys: Sequence[Callable]
    ) -> List[List[float]]:
        """
        Calculate the pairwise distances between two collections of functions.

        Parameters
        ----------
        xs : Sequence[Callable]
            The first collection of functions
        ys : Sequence[Callable]
            The second collection of functions

        Returns
        -------
        List[List[float]]
            A matrix of distances where distances[i][j] is the distance between xs[i] and ys[j]

        Raises
        ------
        TypeError
            If any input is not callable
        ValueError
            If functions cannot be evaluated at the sample points
        """
        # Validate inputs
        if not all(callable(f) for f in xs) or not all(callable(f) for f in ys):
            logger.error("All inputs must be callable functions")
            raise TypeError("All inputs must be callable functions")

        try:
            # Get evaluation points
            points = self._get_evaluation_points()

            # Pre-compute function values to avoid redundant evaluations
            values_xs = [self._evaluate_function(f, points) for f in xs]
            values_ys = [self._evaluate_function(f, points) for f in ys]

            # Calculate all pairwise distances
            result = []
            for values_x in values_xs:
                row = []
                for values_y in values_ys:
                    diff = self._calculate_difference(values_x, values_y)
                    row.append(diff)
                result.append(row)

            return result

        except Exception as e:
            logger.error(f"Error calculating pairwise function differences: {e}")
            raise

    def check_non_negativity(self, x: Callable, y: Callable) -> bool:
        """
        Check if the distance function satisfies the non-negativity property.

        For a pseudometric, d(x,y) ≥ 0 must always hold.

        Parameters
        ----------
        x : Callable
            The first function
        y : Callable
            The second function

        Returns
        -------
        bool
            True if d(x,y) ≥ 0, False otherwise
        """
        try:
            dist = self.distance(x, y)
            result = dist >= 0

            if not result:
                logger.warning(f"Non-negativity check failed: distance = {dist}")

            return result

        except Exception as e:
            logger.error(f"Error checking non-negativity: {e}")
            raise

    def check_symmetry(
        self, x: Callable, y: Callable, tolerance: float = 1e-10
    ) -> bool:
        """
        Check if the distance function satisfies the symmetry property.

        For a pseudometric, d(x,y) = d(y,x) must hold.

        Parameters
        ----------
        x : Callable
            The first function
        y : Callable
            The second function
        tolerance : float, optional
            The tolerance for floating-point comparisons, by default 1e-10

        Returns
        -------
        bool
            True if d(x,y) = d(y,x) within tolerance, False otherwise
        """
        try:
            dist_xy = self.distance(x, y)
            dist_yx = self.distance(y, x)

            result = abs(dist_xy - dist_yx) <= tolerance

            if not result:
                logger.warning(
                    f"Symmetry check failed: d(x,y) = {dist_xy}, d(y,x) = {dist_yx}"
                )

            return result

        except Exception as e:
            logger.error(f"Error checking symmetry: {e}")
            raise

    def check_triangle_inequality(
        self, x: Callable, y: Callable, z: Callable, tolerance: float = 1e-10
    ) -> bool:
        """
        Check if the distance function satisfies the triangle inequality.

        For a pseudometric, d(x,z) ≤ d(x,y) + d(y,z) must hold.

        Parameters
        ----------
        x : Callable
            The first function
        y : Callable
            The second function
        z : Callable
            The third function
        tolerance : float, optional
            The tolerance for floating-point comparisons, by default 1e-10

        Returns
        -------
        bool
            True if d(x,z) ≤ d(x,y) + d(y,z) within tolerance, False otherwise
        """
        try:
            dist_xy = self.distance(x, y)
            dist_yz = self.distance(y, z)
            dist_xz = self.distance(x, z)

            result = dist_xz <= dist_xy + dist_yz + tolerance

            if not result:
                logger.warning(
                    f"Triangle inequality check failed: "
                    f"d(x,z) = {dist_xz}, d(x,y) + d(y,z) = {dist_xy + dist_yz}"
                )

            return result

        except Exception as e:
            logger.error(f"Error checking triangle inequality: {e}")
            raise

    def check_weak_identity(self, x: Callable, y: Callable) -> bool:
        """
        Check if the distance function satisfies the weak identity property.

        For a pseudometric, d(x,y) = 0 is allowed even when x ≠ y, which happens
        when the functions produce identical outputs at all evaluation points.

        Parameters
        ----------
        x : Callable
            The first function
        y : Callable
            The second function

        Returns
        -------
        bool
            True if the pseudometric properly handles the weak identity property
        """
        try:
            # Create a function that's equal to x at all evaluation points but different elsewhere
            points = self._get_evaluation_points()

            # Evaluate x at all points to create a lookup table
            x_values = {}
            for point in points:
                x_values[str(point)] = x(point)

            # Create a function that matches x at evaluation points but differs elsewhere
            def modified_x(p):
                # If p is in our evaluation points, return the same value as x
                p_str = str(p)
                if p_str in x_values:
                    return x_values[p_str]
                # Otherwise, return a different value
                return x(p) + 1.0 if callable(x) else 1.0

            # The distance between x and modified_x should be 0
            # (they're equal at all evaluation points)
            dist = self.distance(x, modified_x)

            result = abs(dist) <= 1e-10

            if not result:
                logger.warning(f"Weak identity check failed: distance = {dist}")

            return result

        except Exception as e:
            logger.error(f"Error checking weak identity: {e}")
            raise

    def to_dict(self) -> Dict[str, Any]:
        """
        Convert the pseudometric to a dictionary representation.

        Returns
        -------
        Dict[str, Any]
            Dictionary representation of the pseudometric
        """
        return {
            "type": self.type,
            "evaluation_points": self.evaluation_points,
            "num_samples": self.num_samples,
            "sampling_strategy": self.sampling_strategy,
            "domain_bounds": self.domain_bounds,
            "norm_type": self.norm_type,
        }

    @classmethod
    def from_dict(cls, data: Dict[str, Any]) -> "FunctionDifferencePseudometric":
        """
        Create a FunctionDifferencePseudometric from a dictionary representation.

        Parameters
        ----------
        data : Dict[str, Any]
            Dictionary representation of the pseudometric

        Returns
        -------
        FunctionDifferencePseudometric
            The reconstructed pseudometric
        """
        return cls(
            evaluation_points=data.get("evaluation_points"),
            num_samples=data.get("num_samples", 10),
            sampling_strategy=data.get("sampling_strategy", "fixed"),
            domain_bounds=data.get("domain_bounds"),
            norm_type=data.get("norm_type", "l2"),
        )<|MERGE_RESOLUTION|>--- conflicted
+++ resolved
@@ -1,10 +1,5 @@
-<<<<<<< HEAD
-=======
-from typing import TypeVar, Union, Callable, Sequence, Literal, Any, Dict, List, Optional
->>>>>>> f0ace7d2
 import logging
 import random
-<<<<<<< HEAD
 from typing import (
     Any,
     Callable,
@@ -16,8 +11,7 @@
     TypeVar,
     Union,
 )
-=======
->>>>>>> f0ace7d2
+
 
 import numpy as np
 from swarmauri_base.ComponentBase import ComponentBase
