import asyncio
import json
import logging
from typing import Any, AsyncIterator, Dict, Iterator, List, Literal, Type

import httpx
from pydantic import PrivateAttr
from swarmauri_base.ComponentBase import ComponentBase
from swarmauri_base.messages.MessageBase import MessageBase
from swarmauri_base.schema_converters.SchemaConverterBase import SchemaConverterBase
from swarmauri_base.tool_llms.ToolLLMBase import ToolLLMBase
from swarmauri_core.conversations.IConversation import IConversation

from swarmauri_standard.messages.AgentMessage import AgentMessage
from swarmauri_standard.messages.FunctionMessage import FunctionMessage
from swarmauri_standard.schema_converters.OpenAISchemaConverter import (
    OpenAISchemaConverter,
)
from swarmauri_standard.utils.retry_decorator import retry_on_status_codes


@ComponentBase.register_type(ToolLLMBase, "OpenAIToolModel")
class OpenAIToolModel(ToolLLMBase):
    """
    OpenAIToolModel provides an interface to interact with OpenAI's models for tool usage.

    This class supports synchronous and asynchronous predictions, streaming of responses,
    and batch processing. It communicates with the OpenAI API to manage conversations, format messages,
    and handle tool-related functions.

    Attributes:
        api_key (SecretStr): API key to authenticate with OpenAI API.
        allowed_models (List[str]): List of permissible model names.
        name (str): Default model name for predictions.
        type (Literal): Type identifier for the model.

    Provider resources: https://platform.openai.com/docs/guides/function-calling/which-models-support-function-calling
    """

<<<<<<< HEAD
    api_key: SecretStr
    allowed_models: List[str] = [
        "gpt-4o-2024-05-13",
        "gpt-4-turbo",
        "gpt-4o-mini",
        "gpt-4o-mini-2024-07-18",
        "gpt-4o-2024-08-06",
        "gpt-4-turbo-2024-04-09",
        "gpt-4-turbo-preview",
        "gpt-4-0125-preview",
        "gpt-4-1106-preview",
        "gpt-4",
        "gpt-4-0613",
        "gpt-3.5-turbo",
        "gpt-3.5-turbo-0125",
        "gpt-3.5-turbo-1106",
    ]
    name: str = "gpt-4o-2024-05-13"
=======
    name: str = ""
>>>>>>> b6735761
    type: Literal["OpenAIToolModel"] = "OpenAIToolModel"
    BASE_URL: str = "https://api.openai.com/v1/chat/completions"
    _headers: Dict[str, str] = PrivateAttr(default=None)

    def __init__(self, **data):
        """
        Initialize the OpenAIToolModel class with the provided data.

        Args:
            **data: Arbitrary keyword arguments containing initialization data.
        """
        super().__init__(**data)
        self._headers = {
            "Authorization": f"Bearer {self.api_key.get_secret_value()}",
            "Content-Type": "application/json",
        }
<<<<<<< HEAD
=======
        self.allowed_models = self.allowed_models or self.get_allowed_models()
        if not self.name and self.allowed_models:
            self.name = self.allowed_models[0]

    def get_schema_converter(self) -> Type[SchemaConverterBase]:
        """
        Returns the schema converter class for OpenAI API.

        Returns:
            Type[SchemaConverterBase]: The OpenAISchemaConverter class.
        """
        return OpenAISchemaConverter
>>>>>>> b6735761

    def _schema_convert_tools(self, tools) -> List[Dict[str, Any]]:
        """
        Convert a dictionary of tools to the schema format required by OpenAI API.

        Args:
            tools (dict): A dictionary of tool objects.

        Returns:
            List[Dict[str, Any]]: A list of converted tool schemas.
        """
        converter = self.get_schema_converter()()
        return [converter.convert(tools[tool]) for tool in tools]

    def _format_messages(
        self, messages: List[Type[MessageBase]]
    ) -> List[Dict[str, str]]:
        """
        Format conversation history messages for the OpenAI API.

        Args:
            messages (List[Type[MessageBase]]): List of message objects from the conversation history.

        Returns:
            List[Dict[str, str]]: A list of formatted message dictionaries.
        """
        message_properties = ["content", "role", "name", "tool_call_id", "tool_calls"]
        return [
            message.model_dump(include=message_properties, exclude_none=True)
            for message in messages
            if message.role != "tool"
        ]

    def _process_tool_calls(self, tool_calls, toolkit, messages) -> List[Dict]:
        """
        Processes a list of tool calls and appends the results to the messages list.

        Args:
            tool_calls (list): A list of dictionaries representing tool calls. Each dictionary should contain
                               a "function" key with a nested dictionary that includes the "name" and "arguments"
                               of the function to be called, and an "id" key for the tool call identifier.
            toolkit (object): An object that provides access to tools via the `get_tool_by_name` method.
            messages (list): A list of message dictionaries to which the results of the tool calls will be appended.

        Returns:
            List[Dict]: The updated list of messages with the results of the tool calls appended.
        """
        if tool_calls:
            for tool_call in tool_calls:
                func_name = tool_call["function"]["name"]

                func_call = toolkit.get_tool_by_name(func_name)
                func_args = json.loads(tool_call["function"]["arguments"])
                func_result = func_call(**func_args)

                messages.append(
                    {
                        "tool_call_id": tool_call["id"],
                        "role": "tool",
                        "name": func_name,
                        "content": json.dumps(func_result),
                    }
                )
        return messages

    @retry_on_status_codes((429, 529), max_retries=1)
    def predict(
        self,
        conversation: IConversation,
        toolkit=None,
        tool_choice=None,
        multiturn: bool = True,
        temperature=0.7,
        max_tokens=1024,
    ) -> IConversation:
        """
        Makes a synchronous prediction using the OpenAI model.

        Parameters:
            conversation (IConversation): Conversation instance with message history.
            toolkit: Optional toolkit for tool conversion.
            tool_choice: Tool selection strategy.
            multiturn (bool): Whether to follow up a tool call with another LLM request.
            temperature (float): Sampling temperature.
            max_tokens (int): Maximum token limit.

        Returns:
            IConversation: Updated conversation with agent responses and tool calls.
        """
        formatted_messages = self._format_messages(conversation.history)
        logging.info(f"Formatted messages: {formatted_messages}")

        payload = {
            "model": self.name,
            "messages": formatted_messages,
            "temperature": temperature,
            "max_tokens": max_tokens,
            "tools": self._schema_convert_tools(toolkit.tools) if toolkit else None,
            "tool_choice": tool_choice or "auto",
        }

        with httpx.Client(timeout=self.timeout) as client:
            response = client.post(self.BASE_URL, headers=self._headers, json=payload)
            response.raise_for_status()
            tool_response = response.json()

        messages = formatted_messages.copy()
        assistant_message = tool_response["choices"][0]["message"]
        messages.append(assistant_message)

        tool_calls = assistant_message.get("tool_calls", [])
        messages = self._process_tool_calls(tool_calls, toolkit, messages)

        # Extract tool messages for the conversation
        tool_messages = [
            FunctionMessage(
                tool_call_id=m["tool_call_id"], name=m["name"], content=m["content"]
            )
            for m in messages
            if m.get("role") == "tool"
        ]

        # Add tool messages to conversation
        conversation.add_messages(tool_messages)

        # For multiturn and if there were tool calls, make a follow-up request
        if multiturn and tool_calls:
            payload["messages"] = messages
            payload.pop("tools", None)
            payload.pop("tool_choice", None)

            with httpx.Client(timeout=self.timeout) as client:
                response = client.post(
                    self.BASE_URL, headers=self._headers, json=payload
                )
                response.raise_for_status()
                agent_response = response.json()

            if "choices" in agent_response and agent_response["choices"]:
                agent_message = AgentMessage(
                    content=agent_response["choices"][0]["message"]["content"]
                )
                conversation.add_message(agent_message)

        return conversation

    @retry_on_status_codes((429, 529), max_retries=1)
    async def apredict(
        self,
        conversation: IConversation,
        toolkit=None,
        tool_choice=None,
        multiturn: bool = True,
        temperature=0.7,
        max_tokens=1024,
    ) -> IConversation:
        """
        Makes an asynchronous prediction using the OpenAI model.

        Parameters:
            conversation (IConversation): Conversation instance with message history.
            toolkit: Optional toolkit for tool conversion.
            tool_choice: Tool selection strategy.
            multiturn (bool): Whether to follow up a tool call with another LLM request.
            temperature (float): Sampling temperature.
            max_tokens (int): Maximum token limit.

        Returns:
            IConversation: Updated conversation with agent responses and tool calls.
        """
        formatted_messages = self._format_messages(conversation.history)
        payload = {
            "model": self.name,
            "messages": formatted_messages,
            "temperature": temperature,
            "max_tokens": max_tokens,
            "tools": self._schema_convert_tools(toolkit.tools) if toolkit else None,
            "tool_choice": tool_choice or "auto",
        }

        async with httpx.AsyncClient(timeout=self.timeout) as client:
            response = await client.post(
                self.BASE_URL, headers=self._headers, json=payload
            )
            response.raise_for_status()
            tool_response = response.json()

        messages = formatted_messages.copy()
        assistant_message = tool_response["choices"][0]["message"]
        messages.append(assistant_message)

        tool_calls = assistant_message.get("tool_calls", [])
        messages = self._process_tool_calls(tool_calls, toolkit, messages)

        # Extract tool messages for the conversation
        tool_messages = [
            FunctionMessage(
                tool_call_id=m["tool_call_id"], name=m["name"], content=m["content"]
            )
            for m in messages
            if m.get("role") == "tool"
        ]

        # Add tool messages to conversation
        conversation.add_messages(tool_messages)

        # For multiturn and if there were tool calls, make a follow-up request
        if multiturn and tool_calls:
            payload["messages"] = messages
            payload.pop("tools", None)
            payload.pop("tool_choice", None)

            async with httpx.AsyncClient(timeout=self.timeout) as client:
                response = await client.post(
                    self.BASE_URL, headers=self._headers, json=payload
                )
                response.raise_for_status()
                agent_response = response.json()

            if "choices" in agent_response and agent_response["choices"]:
                agent_message = AgentMessage(
                    content=agent_response["choices"][0]["message"]["content"]
                )
                conversation.add_message(agent_message)

        return conversation

    @retry_on_status_codes((429, 529), max_retries=1)
    def stream(
        self,
        conversation: IConversation,
        toolkit=None,
        tool_choice=None,
        temperature=0.7,
        max_tokens=1024,
    ) -> Iterator[str]:
        """
        Streams response from OpenAI model in real-time.

        Parameters:
            conversation (IConversation): Conversation instance with message history.
            toolkit: Optional toolkit for tool conversion.
            tool_choice: Tool selection strategy.
            temperature (float): Sampling temperature.
            max_tokens (int): Maximum token limit.

        Yields:
            Iterator[str]: Streamed response content.
        """
        formatted_messages = self._format_messages(conversation.history)

        payload = {
            "model": self.name,
            "messages": formatted_messages,
            "temperature": temperature,
            "max_tokens": max_tokens,
            "tools": self._schema_convert_tools(toolkit.tools) if toolkit else [],
            "tool_choice": tool_choice or "auto",
        }

        # First request to handle tool calls
        with httpx.Client(timeout=self.timeout) as client:
            response = client.post(self.BASE_URL, headers=self._headers, json=payload)
            response.raise_for_status()
            tool_response = response.json()

        messages = formatted_messages.copy()
        assistant_message = tool_response["choices"][0]["message"]
        messages.append(assistant_message)

        tool_calls = assistant_message.get("tool_calls", [])
        messages = self._process_tool_calls(tool_calls, toolkit, messages)

        # Extract tool messages for the conversation
        tool_messages = [
            FunctionMessage(
                tool_call_id=m["tool_call_id"], name=m["name"], content=m["content"]
            )
            for m in messages
            if m.get("role") == "tool"
        ]

        # Add tool messages to conversation
        conversation.add_messages(tool_messages)

        # Now make a streaming request for the final response
        payload["messages"] = messages
        payload["stream"] = True
        payload.pop("tools", None)
        payload.pop("tool_choice", None)

        with httpx.Client(timeout=self.timeout) as client:
            response = client.post(self.BASE_URL, headers=self._headers, json=payload)
            response.raise_for_status()

        message_content = ""

        for line in response.iter_lines():
            # Handle bytes conversion if needed
            line_str = line.decode("utf-8") if isinstance(line, bytes) else line

            if not line_str or line_str == "data: [DONE]":
                continue

            if line_str.startswith("data: "):
                json_str = line_str.replace("data: ", "")
                try:
                    if json_str:
                        chunk = json.loads(json_str)
                        if (
                            "choices" in chunk
                            and chunk["choices"]
                            and "delta" in chunk["choices"][0]
                            and "content" in chunk["choices"][0]["delta"]
                        ):
                            delta = chunk["choices"][0]["delta"]["content"]
                            message_content += delta
                            yield delta
                except json.JSONDecodeError:
                    pass

        # Add the final agent message to the conversation
        conversation.add_message(AgentMessage(content=message_content))

    @retry_on_status_codes((429, 529), max_retries=1)
    async def astream(
        self,
        conversation: IConversation,
        toolkit=None,
        tool_choice=None,
        temperature=0.7,
        max_tokens=1024,
    ) -> AsyncIterator[str]:
        """
        Asynchronously streams response from OpenAI model.

        Parameters:
            conversation (IConversation): Conversation instance with message history.
            toolkit: Optional toolkit for tool conversion.
            tool_choice: Tool selection strategy.
            temperature (float): Sampling temperature.
            max_tokens (int): Maximum token limit.

        Yields:
            AsyncIterator[str]: Streamed response content.
        """
        formatted_messages = self._format_messages(conversation.history)

        payload = {
            "model": self.name,
            "messages": formatted_messages,
            "temperature": temperature,
            "max_tokens": max_tokens,
            "tools": self._schema_convert_tools(toolkit.tools) if toolkit else [],
            "tool_choice": tool_choice or "auto",
        }

        # First request to handle tool calls
        async with httpx.AsyncClient(timeout=self.timeout) as client:
            response = await client.post(
                self.BASE_URL, headers=self._headers, json=payload
            )
            response.raise_for_status()
            tool_response = response.json()

        messages = formatted_messages.copy()
        assistant_message = tool_response["choices"][0]["message"]
        messages.append(assistant_message)

        tool_calls = assistant_message.get("tool_calls", [])
        messages = self._process_tool_calls(tool_calls, toolkit, messages)

        # Extract tool messages for the conversation
        tool_messages = [
            FunctionMessage(
                tool_call_id=m["tool_call_id"], name=m["name"], content=m["content"]
            )
            for m in messages
            if m.get("role") == "tool"
        ]

        # Add tool messages to conversation
        conversation.add_messages(tool_messages)

        # Now make a streaming request for the final response
        payload["messages"] = messages
        payload["stream"] = True
        payload.pop("tools", None)
        payload.pop("tool_choice", None)

        message_content = ""

        async with httpx.AsyncClient(timeout=self.timeout) as client:
            response = await client.post(
                self.BASE_URL, headers=self._headers, json=payload
            )
            response.raise_for_status()

            async for line in response.aiter_lines():
                if not line or line == "data: [DONE]":
                    continue

                if line.startswith("data: "):
                    json_str = line.replace("data: ", "")
                    try:
                        if json_str:
                            chunk = json.loads(json_str)
                            if (
                                "choices" in chunk
                                and chunk["choices"]
                                and "delta" in chunk["choices"][0]
                                and "content" in chunk["choices"][0]["delta"]
                            ):
                                delta = chunk["choices"][0]["delta"]["content"]
                                message_content += delta
                                yield delta
                    except json.JSONDecodeError:
                        pass

        # Add the final agent message to the conversation
        conversation.add_message(AgentMessage(content=message_content))

    def batch(
        self,
        conversations: List[IConversation],
        toolkit=None,
        tool_choice=None,
        temperature=0.7,
        max_tokens=1024,
    ) -> List[IConversation]:
        """
        Synchronously processes multiple conversations and generates responses for each.

        Args:
            conversations (List[IConversation]): List of conversations to process.
            toolkit: Optional toolkit for tool conversion.
            tool_choice: Tool selection strategy.
            temperature (float): Sampling temperature for response diversity.
            max_tokens (int): Maximum tokens for each response.

        Returns:
            List[IConversation]: List of updated conversations with generated responses.
        """
        results = []
        for conv in conversations:
            result = self.predict(
                conversation=conv,
                toolkit=toolkit,
                tool_choice=tool_choice,
                temperature=temperature,
                max_tokens=max_tokens,
            )
            results.append(result)
        return results

    async def abatch(
        self,
        conversations: List[IConversation],
        toolkit=None,
        tool_choice=None,
        temperature=0.7,
        max_tokens=1024,
        max_concurrent=5,
    ) -> List[IConversation]:
        """
        Asynchronously processes multiple conversations with controlled concurrency.

        Args:
            conversations (List[IConversation]): List of conversations to process.
            toolkit: Optional toolkit for tool conversion.
            tool_choice: Tool selection strategy.
            temperature (float): Sampling temperature for response diversity.
            max_tokens (int): Maximum tokens for each response.
            max_concurrent (int): Maximum number of concurrent tasks.

        Returns:
            List[IConversation]: List of updated conversations with generated responses.
        """
        semaphore = asyncio.Semaphore(max_concurrent)

        async def process_conversation(conv) -> IConversation:
            async with semaphore:
                return await self.apredict(
                    conv,
                    toolkit=toolkit,
                    tool_choice=tool_choice,
                    temperature=temperature,
                    max_tokens=max_tokens,
                )

        tasks = [process_conversation(conv) for conv in conversations]
        return await asyncio.gather(*tasks)

    def get_allowed_models(self) -> List[str]:
        """
        Returns the list of allowed models for OpenAI API.

        Returns:
            List[str]: A list of allowed model names.
        """
        models_data = [
            "gpt-4o-2024-05-13",
            "gpt-4-turbo",
            "gpt-4o-mini",
            "gpt-4o-mini-2024-07-18",
            "gpt-4o-2024-08-06",
            "gpt-4-turbo-2024-04-09",
            "gpt-4-turbo-preview",
            "gpt-4-0125-preview",
            "gpt-4-1106-preview",
            "gpt-4",
            "gpt-4-0613",
            "gpt-3.5-turbo",
            "gpt-3.5-turbo-0125",
            "gpt-3.5-turbo-1106",
        ]
        return models_data<|MERGE_RESOLUTION|>--- conflicted
+++ resolved
@@ -37,7 +37,7 @@
     Provider resources: https://platform.openai.com/docs/guides/function-calling/which-models-support-function-calling
     """
 
-<<<<<<< HEAD
+
     api_key: SecretStr
     allowed_models: List[str] = [
         "gpt-4o-2024-05-13",
@@ -56,9 +56,7 @@
         "gpt-3.5-turbo-1106",
     ]
     name: str = "gpt-4o-2024-05-13"
-=======
-    name: str = ""
->>>>>>> b6735761
+
     type: Literal["OpenAIToolModel"] = "OpenAIToolModel"
     BASE_URL: str = "https://api.openai.com/v1/chat/completions"
     _headers: Dict[str, str] = PrivateAttr(default=None)
@@ -75,8 +73,7 @@
             "Authorization": f"Bearer {self.api_key.get_secret_value()}",
             "Content-Type": "application/json",
         }
-<<<<<<< HEAD
-=======
+
         self.allowed_models = self.allowed_models or self.get_allowed_models()
         if not self.name and self.allowed_models:
             self.name = self.allowed_models[0]
@@ -89,7 +86,6 @@
             Type[SchemaConverterBase]: The OpenAISchemaConverter class.
         """
         return OpenAISchemaConverter
->>>>>>> b6735761
 
     def _schema_convert_tools(self, tools) -> List[Dict[str, Any]]:
         """
