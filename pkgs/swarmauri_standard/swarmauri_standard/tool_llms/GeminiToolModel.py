--- conflicted
+++ resolved
@@ -61,22 +61,14 @@
         ]
     )
 
-<<<<<<< HEAD
-    def __init__(self, **data):
-=======
     def __init__(self, *args, **kwargs):
->>>>>>> f6d88645
         """
         Initializes the GeminiToolModel instance with the provided data.
 
         Args:
             **data: Arbitrary keyword arguments containing initialization data.
         """
-<<<<<<< HEAD
-        super().__init__(**data)
-=======
         super().__init__(*args, **kwargs)
->>>>>>> f6d88645
         self.allowed_models = self.allowed_models or self.get_allowed_models()
         if not self.name and self.allowed_models:
             self.name = self.allowed_models[0]
