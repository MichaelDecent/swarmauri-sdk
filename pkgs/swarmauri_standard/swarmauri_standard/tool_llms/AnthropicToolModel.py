--- conflicted
+++ resolved
@@ -4,19 +4,15 @@
 from typing import Any, AsyncIterator, Dict, Iterator, List, Literal, Type
 
 import httpx
-<<<<<<< HEAD
 from pydantic import PrivateAttr, SecretStr
-=======
-from pydantic import PrivateAttr
->>>>>>> b6735761
+
 from swarmauri_base.ComponentBase import ComponentBase
 from swarmauri_base.messages.MessageBase import MessageBase
 from swarmauri_base.schema_converters.SchemaConverterBase import SchemaConverterBase
 from swarmauri_base.tool_llms.ToolLLMBase import ToolLLMBase
-<<<<<<< HEAD
-=======
+
 from swarmauri_core.conversations.IConversation import IConversation
->>>>>>> b6735761
+
 
 from swarmauri_standard.messages.AgentMessage import AgentMessage
 from swarmauri_standard.messages.FunctionMessage import FunctionMessage
@@ -48,8 +44,6 @@
     BASE_URL: str = "https://api.anthropic.com/v1"
     _client: httpx.Client = PrivateAttr()
     _async_client: httpx.AsyncClient = PrivateAttr()
-<<<<<<< HEAD
-
     api_key: SecretStr
     allowed_models: List[str] = [
         "claude-3-7-sonnet-latest",
@@ -64,9 +58,7 @@
         "claude-3-haiku-20240307",
     ]
     name: str = "claude-3-sonnet-20240229"
-=======
-    name: str = ""
->>>>>>> b6735761
+
     type: Literal["AnthropicToolModel"] = "AnthropicToolModel"
 
     def __init__(self, **data):
@@ -82,8 +74,7 @@
         self._async_client = httpx.AsyncClient(
             headers=self._headers, base_url=self.BASE_URL, timeout=self.timeout
         )
-<<<<<<< HEAD
-=======
+
         self.allowed_models = self.allowed_models or self.get_allowed_models()
         self.name = self.name or self.allowed_models[0]
 
@@ -95,7 +86,6 @@
             Type[SchemaConverterBase]: The AnthropicSchemaConverter class.
         """
         return AnthropicSchemaConverter
->>>>>>> b6735761
 
     def _schema_convert_tools(self, tools) -> List[Dict[str, Any]]:
         """
