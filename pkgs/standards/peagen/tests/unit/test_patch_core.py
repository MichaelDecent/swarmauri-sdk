--- conflicted
+++ resolved
@@ -19,20 +19,8 @@
     base = tmp_path / "file.txt"
     base.write_text("hello\n")
     patch = tmp_path / "p.patch"
-<<<<<<< HEAD
     patch.write_text("--- a/file.txt\n+++ b/file.txt\n@@ -1 +1 @@\n-hello\n+goodbye\n")
-=======
-    patch.write_text(
-        """diff --git a/file.txt b/file.txt
-index ce01362..dd7e1c6 100644
---- a/file.txt
-+++ b/file.txt
-@@ -1 +1 @@
--hello
-+goodbye
-"""
-    )
->>>>>>> d95e2bab
+
     out = apply_patch(base.read_bytes(), patch, "git")
     assert out.decode().strip() == "goodbye"
 
