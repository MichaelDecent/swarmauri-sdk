--- conflicted
+++ resolved
@@ -78,11 +78,7 @@
     assert data["b"] == 2
 
     points = _matrix_v2(spec["factors"])
-<<<<<<< HEAD
     create_run_branches(vcs, points, spec, repo_dir)
-=======
-    dc.create_run_branches(vcs, points)
->>>>>>> 0c1e16c9
     vcs.checkout(pea_ref("run", "opt-adam_lr-small"))
     data = yaml.safe_load((repo_dir / "artifact.yaml").read_text())
     assert data["b"] == 2 and data["c"] == 3