--- conflicted
+++ resolved
@@ -255,12 +255,8 @@
     # Sequential execution
     for rec in file_records:
         new_dir = rec.get("TEMPLATE_SET") or global_attrs.get("TEMPLATE_SET")
-
-<<<<<<< HEAD
-        j2_instance = j2pt.model_copy(deep=False)
-=======
+        
         j2_instance = j2pt()
->>>>>>> ed91bc31
         j2_instance.templates_dir = [str(new_dir)] + list(j2_instance.templates_dir[1:])
 
         if not _process_file(
