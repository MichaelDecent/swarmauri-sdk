from __future__ import annotations

import time

import httpx

from .. import (
    WORKER_KEY,
    WORKER_TTL,
    _finalize_parent_tasks,
    _load_task,
    _persist,
    _publish_task,
    _save_task,
    _upsert_worker,
    dispatcher,
    log,
    queue,
)
<<<<<<< HEAD
=======

>>>>>>> 5fedbc19
from peagen.orm.status import Status
from peagen.transport.jsonrpc import RPCException
from peagen.defaults import (
    WORKER_REGISTER,
    WORKER_HEARTBEAT,
    WORKER_LIST,
    WORK_FINISHED,
)


@dispatcher.method(WORKER_REGISTER)
async def worker_register(
    workerId: str,
    pool: str,
    url: str,
    advertises: dict,
    handlers: list[str] | None = None,
) -> dict:
    """Register a worker and persist its advertised handlers."""

    handler_list: list[str] = handlers or []
    if not handler_list:
        well_known_url = url.replace("/rpc", "/well-known")
        try:
            async with httpx.AsyncClient(timeout=5) as client:
                resp = await client.get(well_known_url)
                if resp.status_code == 200:
                    handler_list = resp.json().get("handlers", [])
        except Exception as exc:  # noqa: BLE001
            log.warning("/well-known fetch failed for %s: %s", workerId, exc)

    if not handler_list:
        raise RPCException(code=-32602, message="worker supports no handlers")

    await _upsert_worker(
        workerId,
        {
            "pool": pool,
            "url": url,
            "advertises": advertises,
            "handlers": handler_list,
        },
    )
    log.info("worker %s registered (%s) handlers=%s", workerId, pool, handler_list)
    return {"ok": True}


@dispatcher.method(WORKER_HEARTBEAT)
async def worker_heartbeat(
    workerId: str,
    metrics: dict,
    pool: str | None = None,
    url: str | None = None,
) -> dict:
    known = await queue.exists(WORKER_KEY.format(workerId))
    if not known and not (pool and url):
        log.warning(
            "heartbeat from %s ignored: gateway lacks metadata; send pool+url or re-register",
            workerId,
        )
        return {"ok": False}

    mapping = {"last_seen": int(time.time())}
    if pool:
        mapping["pool"] = pool
    if url:
        mapping["url"] = url
    await queue.hset(WORKER_KEY.format(workerId), mapping=mapping)
    await queue.expire(WORKER_KEY.format(workerId), WORKER_TTL)
    return {"ok": True}


@dispatcher.method(WORKER_LIST)
async def worker_list(pool: str | None = None) -> list[dict]:
    """Return active workers, optionally filtered by *pool*."""

    keys = await queue.keys("worker:*")
    workers = []
    now = int(time.time())
    for key in keys:
        w = await queue.hgetall(key)
        if not w:
            continue
        if now - int(w.get("last_seen", 0)) > WORKER_TTL:
            continue
        if pool and w.get("pool") != pool:
            continue
        workers.append({"id": key.split(":", 1)[1], **{k: v for k, v in w.items()}})
    return workers


@dispatcher.method(WORK_FINISHED)
async def work_finished(taskId: str, status: str, result: dict | None = None) -> dict:
    t = await _load_task(taskId)
    if not t:
        log.warning("Work.finished for unknown task %s", taskId)
        return {"ok": False}

    t.status = Status(status)
    t.result = result
    now = time.time()
    if status == "running" and t.started_at is None:
        t.started_at = now
    elif Status.is_terminal(status):
        if t.started_at is None:
            t.started_at = now
        t.finished_at = now

    await _save_task(t)
    await _persist(t)
    await _publish_task(t)
    if Status.is_terminal(status):
        await _finalize_parent_tasks(taskId)

    log.info("task %s completed: %s", taskId, status)
    return {"ok": True}<|MERGE_RESOLUTION|>--- conflicted
+++ resolved
@@ -17,10 +17,7 @@
     log,
     queue,
 )
-<<<<<<< HEAD
-=======
 
->>>>>>> 5fedbc19
 from peagen.orm.status import Status
 from peagen.transport.jsonrpc import RPCException
 from peagen.defaults import (
