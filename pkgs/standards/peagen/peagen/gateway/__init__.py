--- conflicted
+++ resolved
@@ -83,12 +83,6 @@
 
 # ─────────────────────────── Key/Secret store ───────────────────
 TRUSTED_USERS: dict[str, str] = {}
-<<<<<<< HEAD
-=======
-SECRET_STORE: dict[
-    str, dict[str, object]
-] = {}  # namespaced id -> {"version": int, "secret": str}
->>>>>>> 71c6b64a
 
 # ─────────────────────────── Workers ────────────────────────────
 # workers are stored as hashes:  queue.hset worker:<id> pool url advertises last_seen
@@ -319,7 +313,7 @@
 
 
 @rpc.method("Secrets.add")
-<<<<<<< HEAD
+
 async def secrets_add(
     name: str,
     secret: str,
@@ -351,39 +345,7 @@
         await delete_secret(session, tenant_id, name)
         await session.commit()
     log.info("secret removed: %s", name)
-=======
-async def secrets_add(id: str, secret: str, version: int | None = None) -> dict:
-    """Store an encrypted secret with optimistic locking."""
-    current = SECRET_STORE.get(id)
-    current_version = current["version"] if current else 0
-    if version is not None and version != current_version:
-        raise RPCError(code=-32001, message="version mismatch")
-    next_version = current_version + 1
-    SECRET_STORE[id] = {"version": next_version, "secret": secret}
-    log.info("secret stored: %s v%s", id, next_version)
-    return {"version": next_version}
-
-
-@rpc.method("Secrets.get")
-async def secrets_get(id: str) -> dict:
-    """Retrieve an encrypted secret."""
-    entry = SECRET_STORE.get(id)
-    if not entry:
-        raise RPCError(code=-32000, message="secret not found")
-    return {"secret": entry["secret"], "version": entry["version"]}
-
-
-@rpc.method("Secrets.delete")
-async def secrets_delete(id: str, version: int | None = None) -> dict:
-    """Remove a secret by id with optional version check."""
-    entry = SECRET_STORE.get(id)
-    if not entry:
-        return {"ok": True}
-    if version is not None and version != entry["version"]:
-        raise RPCError(code=-32001, message="version mismatch")
-    SECRET_STORE.pop(id, None)
-    log.info("secret removed: %s", id)
->>>>>>> 71c6b64a
+
     return {"ok": True}
 
 
@@ -728,7 +690,6 @@
 # ────────────────────────── Secret Endpoints ─────────────────────────
 @app.post("/secrets", tags=["secrets"])
 async def add_secret(
-<<<<<<< HEAD
     name: str = Body(...),
     secret: str = Body(...),
     tenant_id: str = "default",
@@ -755,36 +716,6 @@
         await delete_secret(session, tenant_id, name)
         await session.commit()
     return {"removed": name}
-=======
-    id: str = Body(...), secret: str = Body(...), version: int | None = Body(None)
-) -> dict:
-    current = SECRET_STORE.get(id)
-    current_version = current["version"] if current else 0
-    if version is not None and version != current_version:
-        return {"error": "version mismatch"}
-    next_version = current_version + 1
-    SECRET_STORE[id] = {"version": next_version, "secret": secret}
-    return {"stored": id, "version": next_version}
-
-
-@app.get("/secrets/{id}", tags=["secrets"])
-async def get_secret(id: str) -> dict:
-    entry = SECRET_STORE.get(id)
-    if not entry:
-        return {"error": "not found"}
-    return {"secret": entry["secret"], "version": entry["version"]}
-
-
-@app.delete("/secrets/{id}", tags=["secrets"])
-async def delete_secret(id: str, version: int | None = Body(None)) -> dict:
-    entry = SECRET_STORE.get(id)
-    if not entry:
-        return {"removed": id}
-    if version is not None and version != entry["version"]:
-        return {"error": "version mismatch"}
-    SECRET_STORE.pop(id, None)
-    return {"removed": id}
->>>>>>> 71c6b64a
 
 
 # ─────────────────────────────── Healthcheck ───────────────────────────────
