"""
peagen.gateway
────────────────────────
JSON-RPC gateway with verbose, structured logging.

Drop this file in place of the old gateway.py
and restart `scripts.dev_gateway`.
"""

from __future__ import annotations

import asyncio
import logging
from swarmauri_standard.loggers.Logger import Logger
import os
import uuid
import json
import httpx
import time
from json.decoder import JSONDecodeError


import pgpy
from fastapi import FastAPI, Request, Response, HTTPException
from peagen.plugins.queues import QueueBase

from peagen.transport import RPCDispatcher, RPCRequest
from peagen.transport.jsonrpc import RPCException as RPCException
from peagen.orm import Base
from peagen.orm.status import Status
from peagen.schemas import TaskRead, TaskCreate, TaskUpdate
from peagen.orm import TaskModel, TaskRunModel

from peagen.gateway.ws_server import router as ws_router

from importlib import reload
from peagen.gateway import db as _db
from peagen.plugins import PluginManager
from peagen._utils.config_loader import resolve_cfg
from peagen.gateway import db_helpers
from peagen.gateway.db_helpers import record_unknown_handler, mark_ip_banned
from peagen.errors import (
    DispatchHTTPError,
    MissingActionError,
    MigrationFailureError,
    NoWorkerAvailableError,
)
import peagen.defaults as defaults
from peagen.defaults import BAN_THRESHOLD
from peagen.defaults.error_codes import ErrorCode
from peagen.core import migrate_core
from peagen.services import create_task, get_task, update_task


_db = reload(_db)
engine = _db.engine
Session = _db.Session

TASK_KEY = defaults.CONFIG["task_key"]

# ─────────────────────────── logging ────────────────────────────
LOG_LEVEL = os.getenv("DQ_LOG_LEVEL", "INFO").upper()
log = Logger(
    name="gw",
    default_level=getattr(logging, LOG_LEVEL, logging.INFO),
)

# dedicated logger for the scheduler loop
sched_log = Logger(
    name="scheduler",
    default_level=getattr(logging, LOG_LEVEL, logging.INFO),
)

# silence noisy deps but keep warnings
logging.getLogger("httpx").setLevel("WARNING")
logging.getLogger("uvicorn.error").setLevel("INFO")


# ─────────────────────────── FastAPI / state ────────────────────

app = FastAPI(title="Peagen Pool Manager Gateway")
app.include_router(ws_router)  # 1-liner, no prefix
READY = False

cfg = resolve_cfg()
CONTROL_QUEUE = cfg.get("control_queue", defaults.CONFIG["control_queue"])
READY_QUEUE = cfg.get("ready_queue", defaults.CONFIG["ready_queue"])
PUBSUB_TOPIC = cfg.get("pubsub", defaults.CONFIG["pubsub"])
pm = PluginManager(cfg)

dispatcher = RPCDispatcher()
try:
    queue_plugin = pm.get("queues")
except KeyError:
    queue_plugin = None

queue: QueueBase = (
    queue_plugin.get_client() if hasattr(queue_plugin, "get_client") else queue_plugin
)
try:
    result_backend = pm.get("result_backends")
except KeyError:
    result_backend = None

# ─────────────────────────── Key/Secret store ───────────────────
TRUSTED_USERS: dict[str, str] = {}

# ─────────────────────────── Workers ────────────────────────────
# workers are stored as hashes:  queue.hset worker:<id> pool url advertises last_seen
WORKER_KEY = "worker:{}"  # format with workerId
WORKER_TTL = 15  # seconds before a worker is considered dead
TASK_TTL = 24 * 3600  # 24 h, adjust as needed

# expose secret management RPC handlers for test usage
# expose secret management RPC handlers for test usage
from .rpc.secrets import (  # noqa: F401,E402
    secrets_add,
    secrets_delete,
    secrets_get,
)


# ─────────────────────────── IP tracking ─────────────────────────

KNOWN_IPS: set[str] = set()
BANNED_IPS: set[str] = set()


def _supports(method: str | None) -> bool:
    """Return ``True`` if *method* is registered."""
    return method in dispatcher._methods


async def _reject(
    ip: str,
    req_id: str | None,
    method: str | None,
    *,
    code: int = -32601,
    message: str = "Method not found",
) -> dict:
    """Return an error response and track abuse."""

    async with Session() as session:
        count = await record_unknown_handler(session, ip)
    if count >= BAN_THRESHOLD:
        BANNED_IPS.add(ip)
        async with Session() as session:
            await mark_ip_banned(session, ip)
        log.warning("banned ip %s", ip)
    return {
        "jsonrpc": "2.0",
        "error": {
            "code": code,
            "message": message,
            "data": {"method": str(method)},
        },
        "id": req_id,
    }


async def _prevalidate(payload: dict | list, ip: str) -> dict | None:
    """Validate incoming JSON-RPC payload."""

    if isinstance(payload, list):
        for item in payload:
            if item.get("jsonrpc") and item.get("jsonrpc") != "2.0":
                return await _reject(
                    ip,
                    item.get("id"),
                    item.get("method"),
                    code=-32600,
                    message="Invalid Request",
                )
            if item.get("method") is None or not _supports(item.get("method")):
                return await _reject(ip, item.get("id"), item.get("method"))
        return None

    if payload.get("jsonrpc") and payload.get("jsonrpc") != "2.0":
        return await _reject(
            ip,
            payload.get("id"),
            payload.get("method"),
            code=-32600,
            message="Invalid Request",
        )
    if payload.get("method") is None or not _supports(payload.get("method")):
        return await _reject(ip, payload.get("id"), payload.get("method"))
    return None


async def _upsert_worker(workerId: str, data: dict) -> None:
    """
    Persist worker metadata in Redis hash `worker:<id>`.
    • Any value that isn't bytes/str/int/float is json-encoded.
    • last_seen is stored as Unix epoch seconds.
    """
    key = WORKER_KEY.format(workerId)
    existing = await queue.hgetall(key)
    for field in ("advertises", "handlers"):
        if field not in data and field in existing:
            try:
                data[field] = json.loads(existing[field])
            except Exception:  # noqa: BLE001
                data[field] = existing[field]

    coerced = {}
    for k, v in data.items():
        if isinstance(v, (bytes, str, int, float)):
            coerced[k] = v
        else:
            coerced[k] = json.dumps(v)  # serialize nested dicts, lists, etc.

    coerced["last_seen"] = int(time.time())  # heartbeat timestamp
    await queue.hset(key, mapping=coerced)
    await queue.expire(key, WORKER_TTL)  # <<—— TTL refresh
    # ensure the worker's pool is tracked so WebSocket clients
    # receive queue length updates even before a task is submitted
    pool = data.get("pool")
    if pool:
        await queue.sadd("pools", pool)
    await _publish_event("worker.update", {"id": workerId, **data})


async def _publish_queue_length(pool: str) -> None:
    qlen = len(await queue.lrange(f"{READY_QUEUE}:{pool}", 0, -1))
    await _publish_event("queue.update", {"pool": pool, "length": qlen})


async def _remove_worker(workerId: str) -> None:
    """Expire the worker's registry entry immediately."""
    await queue.expire(WORKER_KEY.format(workerId), 0)
    await _publish_event("worker.update", {"id": workerId, "removed": True})


async def _live_workers_by_pool(pool: str) -> list[dict]:
    keys = await queue.keys("worker:*")
    workers = []
    now = int(time.time())
    for k in keys:
        w = await queue.hgetall(k)
        if not w:  # TTL expired or never registered
            continue
        if now - int(w["last_seen"]) > WORKER_TTL:
            continue  # stale
        if w["pool"] == pool:
            wid = k.split(":", 1)[1]
            workers.append({"id": wid, **w})
    return workers


def _pick_worker(workers: list[dict], action: str | None) -> dict | None:
    """Return the first worker that advertises *action*."""
    if action is None:
        return None
    for w in workers:
        raw = w.get("handlers", [])
        if isinstance(raw, str):
            try:
                raw = json.loads(raw)
            except Exception:  # noqa: BLE001
                raw = []
        if action in raw:
            return w
    return None


# ───────── task helpers (hash + ttl) ────────────────────────────


def to_orm(data: TaskCreate | TaskUpdate) -> TaskModel:
    """Convert a :class:`TaskCreate` or :class:`TaskUpdate` to a ``TaskModel``."""

    return TaskModel(**data.model_dump())


def to_schema(row: TaskModel) -> TaskRead:
    """Convert a ``TaskModel`` row to its ``TaskRead`` schema."""

    return TaskRead.from_orm(row)


def _task_key(tid: str) -> str:
    return TASK_KEY.format(tid)


async def _save_task(task: TaskRead) -> None:
    """
    Upsert a task into its Redis hash and refresh TTL atomically.
    Stores the canonical JSON blob plus the status for quick look-up.
    """
    key = _task_key(task.id)
    blob = task.model_dump_json()

    await queue.hset(key, mapping={"blob": blob, "status": task.status.value})
    await queue.expire(key, TASK_TTL)


async def _load_task(tid: str) -> TaskRead | None:
    data = await queue.hget(_task_key(tid), "blob")
    return TaskRead.model_validate_json(data) if data else None


async def _select_tasks(selector: str) -> list[TaskRead]:
    """Return tasks matching *selector*.

    A selector may be a task-id or ``label:<name>``.
    """
    if selector.startswith("label:"):
        label = selector.split(":", 1)[1]
        tasks = []
        for key in await queue.keys("task:*"):
            data = await queue.hget(key, "blob")
            if not data:
                continue
            t = TaskRead.model_validate_json(data)
            if label in t.labels:
                tasks.append(t)
        return tasks
    t = await _load_task(selector)
    return [t] if t else []


# ──────────────────────   Results Backend ────────────────────────


async def _persist(task: TaskModel | TaskCreate | TaskUpdate) -> None:
    """Persist a task to the results backend."""

    try:
        log.info("persisting task %s", task.id)
        orm_task = task if isinstance(task, TaskModel) else to_orm(task)
        if result_backend:
            await result_backend.store(TaskRunModel.from_task(orm_task))
        async with Session() as session:
            existing = await get_task(session, orm_task.id)
            if existing:
                await update_task(
                    session,
                    orm_task.id,
                    TaskUpdate(
                        git_reference_id=orm_task.git_reference_id,
                        parameters=orm_task.parameters,
                        note=orm_task.note or "",
                    ),
                )
            else:
                await create_task(
                    session,
                    TaskCreate(
                        id=orm_task.id,
                        tenant_id=orm_task.tenant_id,
                        git_reference_id=orm_task.git_reference_id,
                        parameters=orm_task.parameters,
                        note=orm_task.note or "",
                    ),
                )
    except Exception as e:
        log.warning(f"_persist error '{e}'")


# ──────────────────────   Publish Event  ─────────────────────────


async def _publish_event(event_type: str, data: dict) -> None:
    """Send an event to WebSocket subscribers."""

    event = {
        "type": event_type,
        "time": time.strftime("%Y-%m-%dT%H:%M:%SZ", time.gmtime()),
        "data": data,
    }
    await queue.publish(PUBSUB_TOPIC, json.dumps(event))


async def _flush_state() -> None:
    """Persist all tasks from Redis to Postgres and close the queue client."""
    if not queue:
        return
    keys = await queue.keys("task:*")
    for key in keys:
        data = await queue.hget(key, "blob")
        if not data:
            continue
        task = TaskRead.model_validate_json(data)
        if result_backend:
            await result_backend.store(TaskRunModel.from_task(task))
    if hasattr(queue, "client"):
        await queue.client.aclose()


async def _publish_task(task: TaskCreate) -> None:
    data = task.model_dump()
    if task.duration is not None:
        data["duration"] = task.duration
    await _publish_event("task.update", data)


async def _finalize_parent_tasks(child_id: str) -> None:
    """Mark parent tasks as completed once all children finish."""
    keys = await queue.keys("task:*")
    for key in keys:
        data = await queue.hget(key, "blob")
        if not data:
            continue
        parent = TaskRead.model_validate_json(data)
        children = []
        if parent.result and isinstance(parent.result, dict):
            children = parent.result.get("children") or []
        if child_id not in children:
            continue
        all_done = True
        for cid in children:
            ct = await _load_task(cid)
            if not ct or not Status.is_terminal(ct.status):
                all_done = False
                break
        if all_done and parent.status != Status.success:
            parent.status = Status.success
            parent.finished_at = time.time()
            await _save_task(parent)
            await _persist(parent)
            await _publish_task(parent)


async def _backlog_scanner(interval: float = 5.0) -> None:
    """Periodically run `_finalize_parent_tasks` to clear any backlog."""
    log.info("backlog scanner started")
    while True:
        keys = await queue.keys("task:*")
        for key in keys:
            data = await queue.hget(key, "blob")
            if not data:
                continue
            t = TaskRead.model_validate_json(data)
            children = []
            if t.result and isinstance(t.result, dict):
                children = t.result.get("children") or []
            for cid in children:
                await _finalize_parent_tasks(cid)
        await asyncio.sleep(interval)


# ────────────────────── client IP extraction ─────────────────────


def _get_client_ip(request: Request) -> str:
    """Return the client's real IP address.

    The function checks standard forwarding headers first and falls back to
    ``request.client.host`` when none are present.

    Args:
        request: Incoming FastAPI request.

    Returns:
        str: The detected client IP address.
    """

    forwarded = request.headers.get("x-forwarded-for")
    if forwarded:
        return forwarded.split(",")[0].strip()
    real_ip = request.headers.get("x-real-ip")
    return real_ip if real_ip else request.client.host


# ─────────────────────────── RPC endpoint ───────────────────────
@app.post("/rpc", summary="JSON-RPC 2.0 endpoint")
async def rpc_endpoint(request: Request):
    ip = _get_client_ip(request)
    KNOWN_IPS.add(ip)
    if ip in BANNED_IPS:
        log.warning("blocked request from banned ip %s", ip)
        return Response(
            content='{"jsonrpc":"2.0","error":{"code":-32098,"message":"Banned"},"id":null}',
            status_code=403,
            media_type="application/json",
        )
    try:
        raw = await request.json()
    except JSONDecodeError:
        log.warning("parse error from %s", request.client.host)
        return Response(
            content='{"jsonrpc":"2.0","error":{"code":-32700,"message":"Parse error"},"id":null}',
            status_code=400,
            media_type="application/json",
        )

    def _ensure_id(obj: dict) -> dict:
        if obj.get("id") is None:
            obj["id"] = str(uuid.uuid4())
        return RPCRequest.model_validate(obj).model_dump()

    if isinstance(raw, list):
        payload = [_ensure_id(item) for item in raw]
    else:
        payload = _ensure_id(raw)

    log.debug("RPC in  <- %s", payload)
    pre = await _prevalidate(payload, ip)
    if pre is not None:
        return pre
    resp = await dispatcher.dispatch(payload)

    async def _check_unknown(r: dict, method: str) -> None:
        code = r.get("error", {}).get("code")
        if code in (-32601, -32600):
            if code == -32601:
                r["error"]["data"] = {"method": method}
            async with Session() as session:
                count = await db_helpers.record_unknown_handler(session, ip)
            if count >= BAN_THRESHOLD:
                BANNED_IPS.add(ip)
                async with Session() as session:
                    await db_helpers.mark_ip_banned(session, ip)
                log.warning("banned ip %s", ip)

    status = 200

    def _not_found(r: dict) -> bool:
        return r.get("error", {}).get("code") == ErrorCode.SECRET_NOT_FOUND

    if isinstance(resp, dict) and "error" in resp:
        method = payload.get("method") if isinstance(payload, dict) else "batch"
        log.warning(f"{method} '{resp['error']}'")
        await _check_unknown(resp, method)
        if _not_found(resp):
            status = 404
    elif isinstance(resp, list):
        for r in resp:
            if isinstance(r, dict) and "error" in r:
                await _check_unknown(r, "batch")
                if _not_found(r):
                    status = 404
    log.debug("RPC out -> %s", resp)
    return Response(
        content=json.dumps(resp), status_code=status, media_type="application/json"
    )


# ────────────────────────── Helpers ──────────────────────────
async def _fail_task(task: TaskUpdate, error: Exception) -> None:
    """Mark *task* as failed and persist the error message."""
    task.status = Status.failed
    task.result = {"error": str(error)}
    task.finished_at = time.time()
    await _save_task(task)
    await _persist(task)
    await _publish_task(task)


# ─────────────────────────── Scheduler loop ─────────────────────
async def scheduler():
    sched_log.info("scheduler started")
    async with httpx.AsyncClient(timeout=10, http2=True) as client:
        while True:
            # iterate over pools with queued work
            pools = await queue.smembers("pools")
            if not pools:
                await asyncio.sleep(0.25)
                continue

            # build key list once per tick → ["queue:demo", "queue:beta", ...]
            keys = [f"{READY_QUEUE}:{p}" for p in pools]

            # BLPOP across *all* pools, 0.5-sec timeout
            res = await queue.blpop(keys, 0.5)
            if res is None:
                # no work ready this half-second
                continue

            queue_key, task_raw = res  # guaranteed 2-tuple here
            pool = queue_key.split(":", 1)[1]  # remove prefix '<READY_QUEUE>:'
            await _publish_queue_length(pool)
            task = TaskRead.model_validate_json(task_raw)

            # pick a worker that supports the task's action
            worker_list = await _live_workers_by_pool(pool)
            action = task.payload.get("action")
            if not action:
                sched_log.warning("task %s missing action; marking failed", task.id)
                await _fail_task(task, MissingActionError())
                continue

            target = _pick_worker(worker_list, action)
            if not target:
                sched_log.warning(
                    "no worker for %s:%s, failing %s",
                    pool,
                    action,
                    task.id,
                )
                await _fail_task(task, NoWorkerAvailableError(pool, action))
                continue
            rpc_req = {
                "jsonrpc": "2.0",
                "id": str(uuid.uuid4()),
                "method": "Work.start",
                "params": {"task": task.model_dump()},
            }

            try:
                resp = await client.post(target["url"], json=rpc_req)
                if resp.status_code != 200:
                    raise DispatchHTTPError(resp.status_code)

                task.status = Status.dispatched
                await _save_task(task)
                await _persist(task)
                await _publish_task(task)
                sched_log.info(
                    "dispatch %s → %s (HTTP %d)",
                    task.id,
                    target["url"],
                    resp.status_code,
                )

            except Exception as exc:
                sched_log.warning(
                    "dispatch failed (%s) for %s; re-queueing", exc, task.id
                )
                if "id" in target:
                    await _remove_worker(target["id"])
                await queue.rpush(queue_key, task_raw)  # retry later
                await _publish_queue_length(pool)


# ────────────────────────── Key Management ──────────────────────────
async def upload_key(public_key: str) -> dict:
    key = pgpy.PGPKey()
    key.parse(public_key)
    TRUSTED_USERS[key.fingerprint] = public_key
    return {"fingerprint": key.fingerprint}


async def list_keys() -> dict:
    return {"keys": list(TRUSTED_USERS.keys())}


async def delete_key(fingerprint: str) -> dict:
    TRUSTED_USERS.pop(fingerprint, None)
    return {"removed": fingerprint}


# ────────────────────────── Secret Endpoints ─────────────────────────
async def add_secret(
    name: str,
    secret: str,
    tenant_id: str = "default",
    owner_fpr: str = "unknown",
) -> dict:
    async with Session() as session:
        await db_helpers.upsert_secret(session, tenant_id, owner_fpr, name, secret)
        await session.commit()
    return {"stored": name}


async def get_secret(name: str, tenant_id: str = "default") -> dict:
    async with Session() as session:
        row = await db_helpers.fetch_secret(session, tenant_id, name)
    if not row:
        return {"error": "not found"}
    return {"secret": row.cipher}


async def delete_secret_route(name: str, tenant_id: str = "default") -> dict:
    async with Session() as session:
        await db_helpers.delete_secret(session, tenant_id, name)
        await session.commit()
    return {"removed": name}


# expose RPC handler functions for unit tests
from .rpc.workers import (  # noqa: F401,E402
    work_finished,
    worker_heartbeat,
    worker_list,
    worker_register,
)
from .rpc.tasks import (  # noqa: F401,E402
    guard_set,
    task_cancel,
    task_get,
    task_patch,
    task_pause,
    task_resume,
    task_retry,
    task_retry_from,
    task_submit,
)


# ─────────────────────────────── Healthcheck ───────────────────────────────
@app.get("/healthz", tags=["health"])
async def health() -> dict:
    """
    Simple readiness probe. Returns 200 OK once startup tasks complete.
    Docker’s healthcheck will curl this endpoint.
    """
    if READY:
        return {"status": "ok"}
    raise HTTPException(status_code=503, detail="starting")


# ───────────────────────────────    Startup  ───────────────────────────────
@app.on_event("startup")
async def _on_start():
    log.info("gateway startup initiated")
    result = migrate_core.alembic_upgrade()
    if not result.get("ok", False):
        error_msg = result.get("error")
        log.error("migration failed: %s", error_msg)
        raise MigrationFailureError(str(error_msg))
    log.info("migrations applied; verifying database schema")
    if engine.url.get_backend_name() != "sqlite":
        # ensure schema is up to date for Postgres deployments
        await db_helpers.ensure_status_enum(engine)
    else:
        async with engine.begin() as conn:
            # run once – creates task_runs if it doesn't exist
            await conn.run_sync(Base.metadata.create_all)
        log.info("SQLite metadata initialized")

    async with Session() as session:
        banned = await db_helpers.fetch_banned_ips(session)
    BANNED_IPS.update(banned)

    # Load RPC handlers now that dependencies are ready
    from .rpc import keys, pool, secrets, tasks, workers  # noqa: F401

    log.info("database migrations complete")
    asyncio.create_task(scheduler())
    asyncio.create_task(_backlog_scanner())
    log.info("scheduler and backlog scanner started")
    global READY
    READY = True
    log.info("gateway startup complete")


@app.on_event("shutdown")
async def _on_shutdown() -> None:
    log.info("gateway shutdown initiated")
    await _flush_state()
    log.info("state flushed to persistent storage")
    await engine.dispose()
    log.info("database connections closed")


<<<<<<< HEAD
# expose RPC handlers lazily to avoid circular imports
__all__ = [
    "keys_upload",
    "keys_fetch",
    "keys_delete",
    "pool_create",
    "pool_join",
    "pool_list",
    "task_submit",
    "task_cancel",
    "task_pause",
    "task_resume",
    "task_retry",
    "task_retry_from",
    "guard_set",
    "task_patch",
    "task_get",
    "worker_register",
    "worker_heartbeat",
    "worker_list",
    "work_finished",
]


def __getattr__(name: str):
    if name in __all__:
        from .rpc import keys, pool, tasks, workers

        modules = {
            "keys_upload": keys,
            "keys_fetch": keys,
            "keys_delete": keys,
            "pool_create": pool,
            "pool_join": pool,
            "pool_list": pool,
            "task_submit": tasks,
            "task_cancel": tasks,
            "task_pause": tasks,
            "task_resume": tasks,
            "task_retry": tasks,
            "task_retry_from": tasks,
            "guard_set": tasks,
            "task_patch": tasks,
            "task_get": tasks,
            "worker_register": workers,
            "worker_heartbeat": workers,
            "worker_list": workers,
            "work_finished": workers,
        }
        module = modules[name]
        return getattr(module, name)
    raise AttributeError(name)
=======
# expose RPC handlers for test modules
from .rpc.workers import (  # noqa: F401,E402
    worker_register,
    worker_heartbeat,
    worker_list,
    work_finished,
)
from .rpc.tasks import (  # noqa: F401,E402
    task_submit,
    task_cancel,
    task_pause,
    task_resume,
    task_retry,
    task_retry_from,
    guard_set,
    task_patch,
    task_get,
)
from .rpc.pool import (  # noqa: F401,E402
    pool_create,
    pool_join,
    pool_list,
)
>>>>>>> 5fedbc19
<|MERGE_RESOLUTION|>--- conflicted
+++ resolved
@@ -746,7 +746,6 @@
     log.info("database connections closed")
 
 
-<<<<<<< HEAD
 # expose RPC handlers lazily to avoid circular imports
 __all__ = [
     "keys_upload",
@@ -799,28 +798,3 @@
         module = modules[name]
         return getattr(module, name)
     raise AttributeError(name)
-=======
-# expose RPC handlers for test modules
-from .rpc.workers import (  # noqa: F401,E402
-    worker_register,
-    worker_heartbeat,
-    worker_list,
-    work_finished,
-)
-from .rpc.tasks import (  # noqa: F401,E402
-    task_submit,
-    task_cancel,
-    task_pause,
-    task_resume,
-    task_retry,
-    task_retry_from,
-    guard_set,
-    task_patch,
-    task_get,
-)
-from .rpc.pool import (  # noqa: F401,E402
-    pool_create,
-    pool_join,
-    pool_list,
-)
->>>>>>> 5fedbc19
