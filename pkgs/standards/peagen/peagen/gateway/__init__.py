"""
peagen.gateway
────────────────────────
JSON-RPC gateway with verbose, structured logging.

Drop this file in place of the old gateway.py
and restart `scripts.dev_gateway`.
"""

from __future__ import annotations

import asyncio
import logging
from swarmauri_standard.loggers.Logger import Logger
import os
import uuid
import json
import httpx
import time
from json.decoder import JSONDecodeError
from typing import Optional

import pgpy
from fastapi import Body, FastAPI, Request, Response, HTTPException
from peagen.plugins.queues import QueueBase

from peagen.transport import RPCDispatcher, RPCRequest, RPCError
from peagen.models import Task, Status, Base, TaskRun

from peagen.gateway.ws_server import router as ws_router

from peagen.gateway.db import engine, Session
from peagen.plugins import PluginManager
from peagen._utils.config_loader import resolve_cfg
from peagen.gateway.db_helpers import (
    ensure_status_enum,
    upsert_secret,
    fetch_secret,
    delete_secret,
)
from peagen.core.migrate_core import alembic_upgrade
import peagen.defaults as defaults

from peagen.core.task_core import get_task_result
from sqlalchemy import select

TASK_KEY = defaults.CONFIG["task_key"]

# ─────────────────────────── logging ────────────────────────────
LOG_LEVEL = os.getenv("DQ_LOG_LEVEL", "INFO").upper()
log = Logger(
    name="uvicorn",
    default_level=getattr(logging, LOG_LEVEL, logging.INFO),
)

# silence noisy deps but keep warnings
logging.getLogger("httpx").setLevel("WARNING")
logging.getLogger("uvicorn.error").setLevel("INFO")

# ─────────────────────────── FastAPI / state ────────────────────

app = FastAPI(title="Peagen Pool Manager Gateway")
app.include_router(ws_router)  # 1-liner, no prefix
READY = False

cfg = resolve_cfg()
CONTROL_QUEUE = cfg.get("control_queue", defaults.CONFIG["control_queue"])
READY_QUEUE = cfg.get("ready_queue", defaults.CONFIG["ready_queue"])
PUBSUB_TOPIC = cfg.get("pubsub", defaults.CONFIG["pubsub"])
pm = PluginManager(cfg)

rpc = RPCDispatcher()
try:
    queue_plugin = pm.get("queues")
except KeyError:
    queue_plugin = None

queue: QueueBase = (
    queue_plugin.get_client() if hasattr(queue_plugin, "get_client") else queue_plugin
)
try:
    result_backend = pm.get("result_backends")
except KeyError:
    result_backend = None

# ─────────────────────────── Key/Secret store ───────────────────
TRUSTED_USERS: dict[str, str] = {}

# ─────────────────────────── Workers ────────────────────────────
# workers are stored as hashes:  queue.hset worker:<id> pool url advertises last_seen
WORKER_KEY = "worker:{}"  # format with workerId
WORKER_TTL = 15  # seconds before a worker is considered dead
TASK_TTL = 24 * 3600  # 24 h, adjust as needed


async def _upsert_worker(workerId: str, data: dict) -> None:
    """
    Persist worker metadata in Redis hash `worker:<id>`.
    • Any value that isn't bytes/str/int/float is json-encoded.
    • last_seen is stored as Unix epoch seconds.
    """
    coerced = {}
    for k, v in data.items():
        if isinstance(v, (bytes, str, int, float)):
            coerced[k] = v
        else:
            coerced[k] = json.dumps(v)  # serialize nested dicts, lists, etc.

    coerced["last_seen"] = int(time.time())  # heartbeat timestamp
    key = WORKER_KEY.format(workerId)  # e.g.  worker:7917b3bd
    await queue.hset(key, mapping=coerced)
    await queue.expire(key, WORKER_TTL)  # <<—— TTL refresh
    # ensure the worker's pool is tracked so WebSocket clients
    # receive queue length updates even before a task is submitted
    pool = data.get("pool")
    if pool:
        await queue.sadd("pools", pool)
    await _publish_event("worker.update", {"id": workerId, **data})


async def _publish_queue_length(pool: str) -> None:
    qlen = len(await queue.lrange(f"{READY_QUEUE}:{pool}", 0, -1))
    await _publish_event("queue.update", {"pool": pool, "length": qlen})


async def _live_workers_by_pool(pool: str) -> list[dict]:
    keys = await queue.keys("worker:*")
    workers = []
    now = int(asyncio.get_event_loop().time())
    for k in keys:
        w = await queue.hgetall(k)
        if not w:  # TTL expired or never registered
            continue
        if now - int(w["last_seen"]) > WORKER_TTL:
            continue  # stale
        if w["pool"] == pool:
            workers.append(w)
    return workers


# ───────── task helpers (hash + ttl) ────────────────────────────
def _task_key(tid: str) -> str:
    return TASK_KEY.format(tid)


async def _save_task(task: Task) -> None:
    """
    Upsert a task into its Redis hash and refresh TTL atomically.
    Stores the canonical JSON blob plus the status for quick look-up.
    """
    key = _task_key(task.id)
    blob = task.model_dump_json()

    await queue.hset(key, mapping={"blob": blob, "status": task.status.value})
    await queue.expire(key, TASK_TTL)


async def _load_task(tid: str) -> Task | None:
    data = await queue.hget(_task_key(tid), "blob")
    return Task.model_validate_json(data) if data else None


async def _select_tasks(selector: str) -> list[Task]:
    """Return tasks matching *selector*.

    A selector may be a task-id or ``label:<name>``.
    """
    if selector.startswith("label:"):
        label = selector.split(":", 1)[1]
        tasks = []
        for key in await queue.keys("task:*"):
            data = await queue.hget(key, "blob")
            if not data:
                continue
            t = Task.model_validate_json(data)
            if label in t.labels:
                tasks.append(t)
        return tasks
    t = await _load_task(selector)
    return [t] if t else []


# ──────────────────────   Results Backend ────────────────────────


async def _persist(task: Task) -> None:
    try:
        log.info(f"Writing {task}")
        await result_backend.store(TaskRun.from_task(task))
    except Exception as e:
        log.warning(f"_persist error '{e}'")


# ──────────────────────   Publish Event  ─────────────────────────


async def _publish_event(event_type: str, data: dict) -> None:
    """Send an event to WebSocket subscribers."""

    event = {
        "type": event_type,
        "time": time.strftime("%Y-%m-%dT%H:%M:%SZ", time.gmtime()),
        "data": data,
    }
    await queue.publish(PUBSUB_TOPIC, json.dumps(event))


async def _flush_state() -> None:
    """Persist all tasks from Redis to Postgres and close the queue client."""
    if not queue:
        return
    keys = await queue.keys("task:*")
    for key in keys:
        data = await queue.hget(key, "blob")
        if not data:
            continue
        task = Task.model_validate_json(data)
        if result_backend:
            await result_backend.store(TaskRun.from_task(task))
    if hasattr(queue, "client"):
        await queue.client.aclose()


async def _reload_state() -> None:
    """Load non-terminal tasks from Postgres back into Redis queues."""
    if engine.url.get_backend_name() == "sqlite":
        return
    async with Session() as session:
        rows = (await session.execute(select(TaskRun))).scalars().all()
    for row in rows:
        if Status.is_terminal(row.status):
            continue
        task = Task(
            id=str(row.id),
            pool=row.pool,
            payload=row.payload,
            status=Status(row.status),
            result=row.result,
            deps=row.deps,
            edge_pred=row.edge_pred,
            labels=row.labels,
            in_degree=row.in_degree,
            config_toml=row.config_toml,
            started_at=row.started_at.timestamp() if row.started_at else None,
            finished_at=row.finished_at.timestamp() if row.finished_at else None,
        )
        await _save_task(task)
        await queue.sadd("pools", task.pool)
        await queue.rpush(f"{READY_QUEUE}:{task.pool}", task.model_dump_json())
        await _publish_queue_length(task.pool)


async def _publish_task(task: Task) -> None:
    data = task.model_dump()
    if task.duration is not None:
        data["duration"] = task.duration
    await _publish_event("task.update", data)


async def _finalize_parent_tasks(child_id: str) -> None:
    """Mark parent tasks as completed once all children finish."""
    keys = await queue.keys("task:*")
    for key in keys:
        data = await queue.hget(key, "blob")
        if not data:
            continue
        parent = Task.model_validate_json(data)
        children = parent.result.get("children") if parent.result else []
        if child_id not in children:
            continue
        all_done = True
        for cid in children:
            ct = await _load_task(cid)
            if not ct or not Status.is_terminal(ct.status):
                all_done = False
                break
        if all_done and parent.status != Status.success:
            parent.status = Status.success
            parent.finished_at = time.time()
            await _save_task(parent)
            await _persist(parent)
            await _publish_task(parent)


async def _backlog_scanner(interval: float = 5.0) -> None:
    """Periodically run `_finalize_parent_tasks` to clear any backlog."""
    log.info("backlog scanner started")
    while True:
        keys = await queue.keys("task:*")
        for key in keys:
            data = await queue.hget(key, "blob")
            if not data:
                continue
            t = Task.model_validate_json(data)
            children = []
            if t.result and isinstance(t.result, dict):
                children = t.result.get("children") or []
            for cid in children:
                await _finalize_parent_tasks(cid)
        await asyncio.sleep(interval)


# ─────────────────────────── RPC endpoint ───────────────────────
@app.post("/rpc", summary="JSON-RPC 2.0 endpoint")
async def rpc_endpoint(request: Request):
    try:
        raw = await request.json()
    except JSONDecodeError:
        log.warning("parse error from %s", request.client.host)
        return Response(
            content='{"jsonrpc":"2.0","error":{"code":-32700,"message":"Parse error"},"id":null}',
            status_code=400,
            media_type="application/json",
        )

    def _ensure_id(obj: dict) -> dict:
        if obj.get("id") is None:
            obj["id"] = str(uuid.uuid4())
        return RPCRequest.model_validate(obj).model_dump()

    if isinstance(raw, list):
        payload = [_ensure_id(item) for item in raw]
    else:
        payload = _ensure_id(raw)

    log.debug("RPC in  <- %s", payload)
    resp = await rpc.dispatch(payload)
    if isinstance(resp, dict) and "error" in resp:
        method = payload.get("method") if isinstance(payload, dict) else "batch"
        log.warning(f"{method} '{resp['error']}'")
    log.debug("RPC out -> %s", resp)
    return resp


# ─────────────────────────── Key/Secret RPC ─────────────────────


@rpc.method("Keys.upload")
async def keys_upload(public_key: str) -> dict:
    """Store a trusted public key."""
    key = pgpy.PGPKey()
    key.parse(public_key)
    TRUSTED_USERS[key.fingerprint] = public_key
    log.info("key uploaded: %s", key.fingerprint)
    return {"fingerprint": key.fingerprint}


@rpc.method("Keys.fetch")
async def keys_fetch() -> dict:
    """Return all trusted keys indexed by fingerprint."""
    return TRUSTED_USERS


@rpc.method("Keys.delete")
async def keys_delete(fingerprint: str) -> dict:
    """Remove a public key by its fingerprint."""
    TRUSTED_USERS.pop(fingerprint, None)
    log.info("key removed: %s", fingerprint)
    return {"ok": True}


@rpc.method("Secrets.add")

async def secrets_add(
    name: str,
    secret: str,
    tenant_id: str = "default",
    owner_fpr: str = "unknown",
) -> dict:
    """Store an encrypted secret."""
    async with Session() as session:
        await upsert_secret(session, tenant_id, owner_fpr, name, secret)
        await session.commit()
    log.info("secret stored: %s", name)
    return {"ok": True}


@rpc.method("Secrets.get")
async def secrets_get(name: str, tenant_id: str = "default") -> dict:
    """Retrieve an encrypted secret."""
    async with Session() as session:
        row = await fetch_secret(session, tenant_id, name)
    if not row:
        raise RPCError(code=-32000, message="secret not found")
    return {"secret": row.cipher}


@rpc.method("Secrets.delete")
async def secrets_delete(name: str, tenant_id: str = "default") -> dict:
    """Remove a secret by name."""
    async with Session() as session:
        await delete_secret(session, tenant_id, name)
        await session.commit()
    log.info("secret removed: %s", name)

    return {"ok": True}


# ─────────────────────────── Pool RPCs ──────────────────────────
@rpc.method("Pool.create")
async def pool_create(name: str):
    await queue.sadd("pools", name)
    log.info("pool created: %s", name)
    return {"name": name}


@rpc.method("Pool.join")
async def pool_join(name: str):
    member = str(uuid.uuid4())[:8]
    await queue.sadd(f"pool:{name}:members", member)
    log.info("member %s joined pool %s", member, name)
    return {"memberId": member}


# ─────────────────────────── Task RPCs ──────────────────────────
@rpc.method("Task.submit")
async def task_submit(
    pool: str,
    payload: dict,
    taskId: Optional[str],
    deps: list[str] | None = None,
    edge_pred: str | None = None,
    labels: list[str] | None = None,
    in_degree: int | None = None,
    config_toml: str | None = None,
):
    await queue.sadd("pools", pool)  # track pool even if not created

    if taskId and await _load_task(taskId):
        new_id = str(uuid.uuid4())
        log.warning("task id collision: %s → %s", taskId, new_id)
        taskId = new_id

    task = Task(
        id=taskId or str(uuid.uuid4()),
        pool=pool,
        payload=payload,
        deps=deps or [],
        edge_pred=edge_pred,
        labels=labels or [],
        in_degree=in_degree or 0,
        config_toml=config_toml,
    )

    # 1) put on the queue for the scheduler
    await queue.rpush(f"{READY_QUEUE}:{pool}", task.model_dump_json())
    await _publish_queue_length(pool)

    # 2) save hash + TTL
    await _save_task(task)

    # 3) persist to Postgres & emit CloudEvent (helpers you already have)
    await _persist(task)
    await _publish_task(task)

    log.info("task %s queued in %s (ttl=%ss)", task.id, pool, TASK_TTL)
    return {"taskId": task.id}


@rpc.method("Task.cancel")
async def task_cancel(selector: str):
    targets = await _select_tasks(selector)
    from peagen.handlers import control_handler

    count = await control_handler.apply("cancel", queue, targets, READY_QUEUE, TASK_TTL)
    log.info("cancel %s -> %d tasks", selector, count)
    return {"count": count}


@rpc.method("Task.pause")
async def task_pause(selector: str):
    targets = await _select_tasks(selector)
    from peagen.handlers import control_handler

    count = await control_handler.apply("pause", queue, targets, READY_QUEUE, TASK_TTL)
    log.info("pause %s -> %d tasks", selector, count)
    return {"count": count}


@rpc.method("Task.resume")
async def task_resume(selector: str):
    targets = await _select_tasks(selector)
    from peagen.handlers import control_handler

    count = await control_handler.apply("resume", queue, targets, READY_QUEUE, TASK_TTL)
    log.info("resume %s -> %d tasks", selector, count)
    return {"count": count}


@rpc.method("Task.retry")
async def task_retry(selector: str):
    targets = await _select_tasks(selector)
    from peagen.handlers import control_handler

    count = await control_handler.apply("retry", queue, targets, READY_QUEUE, TASK_TTL)
    log.info("retry %s -> %d tasks", selector, count)
    return {"count": count}


@rpc.method("Task.retry_from")
async def task_retry_from(selector: str):
    targets = await _select_tasks(selector)
    from peagen.handlers import control_handler

    count = await control_handler.apply(
        "retry_from", queue, targets, READY_QUEUE, TASK_TTL
    )
    log.info("retry_from %s -> %d tasks", selector, count)
    return {"count": count}


@rpc.method("Guard.set")
async def guard_set(label: str, spec: dict):
    await queue.hset(f"guard:{label}", mapping=spec)
    log.info("guard set %s", label)
    return {"ok": True}


@rpc.method("Task.patch")
async def task_patch(taskId: str, changes: dict) -> dict:
    """Update persisted metadata for an existing task."""
    task = await _load_task(taskId)
    if not task:
        raise ValueError("task not found")

    for field, value in changes.items():
        if field not in Task.model_fields:
            continue
        if field == "status":
            value = Status(value)
        setattr(task, field, value)

    await _save_task(task)
    await _persist(task)
    await _publish_task(task)
    if "result" in changes and isinstance(changes["result"], dict):
        children = changes["result"].get("children")
        if children:
            for cid in children:
                await _finalize_parent_tasks(cid)
    log.info("task %s patched with %s", taskId, ",".join(changes.keys()))
    return task.model_dump()


@rpc.method("Task.get")
async def task_get(taskId: str):
    # hot cache
    if t := await _load_task(taskId):
        data = t.model_dump()
        if t.duration is not None:
            data["duration"] = t.duration
        return data

    # authoritative fallback (Postgres)
    try:
        return await get_task_result(taskId)  # raises ValueError if not found
    except ValueError as exc:
        # surface a proper JSON-RPC error so the envelope is valid
        raise RPCError(code=-32001, message=str(exc))


@rpc.method("Pool.listTasks")
async def pool_list(poolName: str):
    ids = await queue.lrange(f"{READY_QUEUE}:{poolName}", 0, -1)
    tasks = []
    for r in ids:
        t = Task.model_validate_json(r)
        data = t.model_dump()
        if t.duration is not None:
            data["duration"] = t.duration
        tasks.append(data)
    return tasks


# ─────────────────────────── Worker RPCs ────────────────────────
@rpc.method("Worker.register")
async def worker_register(workerId: str, pool: str, url: str, advertises: dict):
    await _upsert_worker(workerId, {"pool": pool, "url": url, "advertises": advertises})
    log.info("worker %s registered (%s)", workerId, pool)
    return {"ok": True}


@rpc.method("Worker.heartbeat")
async def worker_heartbeat(
    workerId: str, metrics: dict, pool: str | None = None, url: str | None = None
):
    # If gateway has no record (after crash), pool & url are expected
    known = await queue.exists(WORKER_KEY.format(workerId))
    if not known and not (pool and url):
        log.warning(
            "heartbeat from %s ignored: gateway lacks metadata; send pool+url or re-register",
            workerId,
        )
        return {"ok": False}

    await _upsert_worker(workerId, {"pool": pool, "url": url})
    return {"ok": True}


@rpc.method("Worker.list")
async def worker_list(pool: str | None = None) -> list[dict]:
    """Return active workers, optionally filtered by *pool*."""

    keys = await queue.keys("worker:*")
    workers = []
    now = int(asyncio.get_event_loop().time())
    for key in keys:
        w = await queue.hgetall(key)
        if not w:
            continue
        if now - int(w.get("last_seen", 0)) > WORKER_TTL:
            continue
        if pool and w.get("pool") != pool:
            continue
        workers.append(
            {
                "id": key.split(":", 1)[1],
                **{k: v for k, v in w.items()},
            }
        )
    return workers


@rpc.method("Work.finished")
async def work_finished(taskId: str, status: str, result: dict | None = None):
    t = await _load_task(taskId)
    if not t:
        log.warning("Work.finished for unknown task %s", taskId)
        return {"ok": False}

    # update in-memory object
    t.status = Status(status)
    t.result = result
    now = time.time()
    if status == "running" and t.started_at is None:
        t.started_at = now
    elif Status.is_terminal(status):
        if t.started_at is None:
            t.started_at = now
        t.finished_at = now

    # persist everywhere
    await _save_task(t)
    await _persist(t)
    await _publish_task(t)
    if Status.is_terminal(status):
        await _finalize_parent_tasks(taskId)

    log.info("task %s completed: %s", taskId, status)
    return {"ok": True}


# ─────────────────────────── Scheduler loop ─────────────────────
async def scheduler():
    log.info("scheduler started")
    async with httpx.AsyncClient(timeout=10, http2=True) as client:
        while True:
            # iterate over pools with queued work
            pools = await queue.smembers("pools")
            if not pools:
                await asyncio.sleep(0.25)
                continue

            # build key list once per tick → ["queue:demo", "queue:beta", ...]
            keys = [f"{READY_QUEUE}:{p}" for p in pools]

            # BLPOP across *all* pools, 0.5-sec timeout
            res = await queue.blpop(keys, 0.5)
            if res is None:
                # no work ready this half-second
                continue

            queue_key, task_raw = res  # guaranteed 2-tuple here
            pool = queue_key.split(":", 1)[1]  # remove prefix '<READY_QUEUE>:'
            await _publish_queue_length(pool)
            task = Task.model_validate_json(task_raw)

            # pick first live worker for that pool
            worker_list = await _live_workers_by_pool(pool)
            if not worker_list:
                log.info("no active worker for %s, re-queue %s", pool, task.id)
                await queue.rpush(queue_key, task_raw)  # push back
                await _publish_queue_length(pool)
                await asyncio.sleep(5)
                continue

            target = worker_list[0]
            rpc_req = {
                "jsonrpc": "2.0",
                "id": str(uuid.uuid4()),
                "method": "Work.start",
                "params": {"task": task.model_dump()},
            }

            try:
                resp = await client.post(target["url"], json=rpc_req)
                if resp.status_code != 200:
                    raise RuntimeError(f"HTTP {resp.status_code}")

                task.status = Status.dispatched
                await _save_task(task)
                await _persist(task)
                await _publish_task(task)
                log.info(
                    "dispatch %s → %s (HTTP %d)",
                    task.id,
                    target["url"],
                    resp.status_code,
                )

            except Exception as exc:
                log.warning("dispatch failed (%s) for %s; re-queueing", exc, task.id)
                await queue.rpush(queue_key, task_raw)  # retry later
                await _publish_queue_length(pool)


# ────────────────────────── Key Management ──────────────────────────
@app.post("/keys", tags=["keys"])
async def upload_key(public_key: str = Body(..., embed=True)) -> dict:
    key = pgpy.PGPKey()
    key.parse(public_key)
    TRUSTED_USERS[key.fingerprint] = public_key
    return {"fingerprint": key.fingerprint}


@app.get("/keys", tags=["keys"])
async def list_keys() -> dict:
    return {"keys": list(TRUSTED_USERS.keys())}


@app.delete("/keys/{fingerprint}", tags=["keys"])
async def delete_key(fingerprint: str) -> dict:
    TRUSTED_USERS.pop(fingerprint, None)
    return {"removed": fingerprint}


# ────────────────────────── Secret Endpoints ─────────────────────────
@app.post("/secrets", tags=["secrets"])
async def add_secret(
    name: str = Body(...),
    secret: str = Body(...),
    tenant_id: str = "default",
    owner_fpr: str = "unknown",
) -> dict:
    async with Session() as session:
        await upsert_secret(session, tenant_id, owner_fpr, name, secret)
        await session.commit()
    return {"stored": name}


@app.get("/secrets/{name}", tags=["secrets"])
async def get_secret(name: str, tenant_id: str = "default") -> dict:
    async with Session() as session:
        row = await fetch_secret(session, tenant_id, name)
    if not row:
        return {"error": "not found"}
    return {"secret": row.cipher}


@app.delete("/secrets/{name}", tags=["secrets"])
async def delete_secret_route(name: str, tenant_id: str = "default") -> dict:
    async with Session() as session:
        await delete_secret(session, tenant_id, name)
        await session.commit()
    return {"removed": name}


# ─────────────────────────────── Healthcheck ───────────────────────────────
@app.get("/healthz", tags=["health"])
async def health() -> dict:
    """
    Simple readiness probe. Returns 200 OK once startup tasks complete.
    Docker’s healthcheck will curl this endpoint.
    """
    if READY:
        return {"status": "ok"}
    raise HTTPException(status_code=503, detail="starting")


# ───────────────────────────────    Startup  ───────────────────────────────
@app.on_event("startup")
async def _on_start():
    if engine.url.get_backend_name() != "sqlite":
        # ensure schema is up to date for Postgres deployments
        result = alembic_upgrade()
        if not result.get("ok", True):
            log.warning("alembic upgrade failed: %s", result.get("error"))
        await ensure_status_enum(engine)
    else:
        async with engine.begin() as conn:
            # run once – creates task_runs if it doesn't exist
            await conn.run_sync(Base.metadata.create_all)
    await _reload_state()
    asyncio.create_task(scheduler())
    asyncio.create_task(_backlog_scanner())
<<<<<<< HEAD
    global READY
    READY = True
=======


@app.on_event("shutdown")
async def _on_shutdown() -> None:
    await _flush_state()
    await engine.dispose()
>>>>>>> 30d9dc2b
<|MERGE_RESOLUTION|>--- conflicted
+++ resolved
@@ -793,14 +793,11 @@
     await _reload_state()
     asyncio.create_task(scheduler())
     asyncio.create_task(_backlog_scanner())
-<<<<<<< HEAD
     global READY
     READY = True
-=======
 
 
 @app.on_event("shutdown")
 async def _on_shutdown() -> None:
     await _flush_state()
-    await engine.dispose()
->>>>>>> 30d9dc2b
+    await engine.dispose()