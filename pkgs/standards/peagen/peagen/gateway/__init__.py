--- conflicted
+++ resolved
@@ -782,39 +782,8 @@
         await _save_task(task_rd)
         await _publish_task(task_rd)
         log.info("task %s queued in %s (ttl=%ss)", task_rd.id, task_rd.pool, TASK_TTL)
-<<<<<<< HEAD
         return SubmitResult.model_construct(taskId=str(task_rd.id)).model_dump()
-=======
-        return {"task_id": str(task_rd.id)}
-
-
-async def task_patch(*, taskId: str, changes: dict) -> dict:
-    return await _task_patch_rpc(PatchParams(taskId=taskId, changes=changes))
-
-
-async def task_get(taskId: str) -> dict:
-    return await _task_get_rpc(GetParams(taskId=taskId))
-
-
-async def task_cancel(selector: str) -> dict:
-    return await _task_cancel_rpc(SimpleSelectorParams(selector=selector))
-
-
-async def task_pause(selector: str) -> dict:
-    return await _task_pause_rpc(SimpleSelectorParams(selector=selector))
-
-
-async def task_resume(selector: str) -> dict:
-    return await _task_resume_rpc(SimpleSelectorParams(selector=selector))
-
-
-async def task_retry(selector: str) -> dict:
-    return await _task_retry_rpc(SimpleSelectorParams(selector=selector))
-
-
-async def task_retry_from(selector: str) -> dict:
-    return await _task_retry_from_rpc(SimpleSelectorParams(selector=selector))
->>>>>>> 7c5668c7
+
 
 
 # ─────────────────────────────── Healthcheck ───────────────────────────────
