--- conflicted
+++ resolved
@@ -108,10 +108,7 @@
 TASK_TTL = 24 * 3600  # 24 h, adjust as needed
 
 # ─────────────────────────── IP tracking ─────────────────────────
-<<<<<<< HEAD
-=======
-
->>>>>>> 9637c312
+
 BAN_THRESHOLD = 10
 KNOWN_IPS: set[str] = set()
 BANNED_IPS: set[str] = set()
