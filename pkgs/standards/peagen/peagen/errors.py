"""peagen.exceptions

Exception classes used by the Peagen package.
"""


class PatchTargetMissingError(ValueError):
    """Patch operation refers to a non-existent path in the template."""


class WorkspaceNotFoundError(FileNotFoundError):
    """Raised when a workspace path cannot be materialised."""

    def __init__(self, workspace: str) -> None:
        super().__init__(workspace)
        self.workspace = workspace

    def __str__(self) -> str:  # pragma: no cover - trivial
        return f"Workspace '{self.workspace}' does not exist or is not accessible"


class SpecFileNotFoundError(FileNotFoundError):
    """Raised when the DOE specification file is missing."""

    def __init__(self, spec_path: str) -> None:
        super().__init__(spec_path)
        self.spec_path = spec_path

    def __str__(self) -> str:  # pragma: no cover - trivial
        return f"DOE spec file not found: {self.spec_path}"


class TemplateFileNotFoundError(FileNotFoundError):
    """Raised when the project template file is missing."""

    def __init__(self, template_path: str) -> None:
        super().__init__(template_path)
        self.template_path = template_path

    def __str__(self) -> str:  # pragma: no cover - trivial
        return f"Template file not found: {self.template_path}"


class GitOperationError(RuntimeError):
    """Raised when a git command fails."""

    pass


class GitRemoteMissingError(RuntimeError):
    """Raised when an expected git remote is not configured."""

    pass


class GitCloneError(GitOperationError):
    """Raised when cloning a repository fails."""

    def __init__(self, url: str) -> None:
        super().__init__(
            f"Failed to clone repository '{url}'. Ensure the URL is correct and accessible."
        )


class GitFetchError(GitOperationError):
    """Raised when fetching a ref from a remote fails."""

    def __init__(self, ref: str, remote: str) -> None:
        super().__init__(
            f"Failed to fetch '{ref}' from remote '{remote}'. Verify that the reference exists."
        )


class GitPushError(GitOperationError):
    """Raised when pushing changes to a remote fails."""

    def __init__(self, ref: str, remote: str) -> None:
        super().__init__(
            f"Failed to push '{ref}' to remote '{remote}'. Check remote configuration and permissions."
        )


class SchedulerError(RuntimeError):
    """Base class for errors raised during task scheduling."""


class MissingActionError(SchedulerError):
    """Raised when a task payload lacks the required 'action' key."""

    def __init__(self) -> None:
        super().__init__("Task payload missing 'action' key")


class NoWorkerAvailableError(SchedulerError):
    """Raised when no worker supports the requested action in the pool."""

    def __init__(self, pool: str, action: str) -> None:
        msg = f"No worker available in pool '{pool}' for action '{action}'"
        super().__init__(msg)
        self.pool = pool
        self.action = action


class InvalidPluginSpecError(ValueError):
    """Raised when a plugin reference cannot be parsed."""

    def __init__(self, spec: str) -> None:
        super().__init__(spec)
        self.spec = spec

    def __str__(self) -> str:  # pragma: no cover - trivial
        return (
            f"Invalid plugin specification '{self.spec}'. "
            "Expected 'module.Class' or 'module:Class'."
        )


<<<<<<< HEAD
class ProjectsPayloadValidationError(ValueError):
    """Raised when a projects_payload does not conform to the schema."""

    def __init__(self, errors: list[str], path: str | None = None) -> None:
        self.errors = errors
        self.path = path
        label = f" at '{path}'" if path else ""
        super().__init__(f"Invalid projects_payload{label}")

    def __str__(self) -> str:  # pragma: no cover - simple
        details = "; ".join(self.errors)
        loc = f" in {self.path}" if self.path else ""
        return f"Invalid projects_payload{loc}: {details}"
=======
class TaskNotFoundError(RuntimeError):
    """Raised when a task id does not exist in the gateway."""

    def __init__(self, task_id: str) -> None:
        super().__init__(task_id)
        self.task_id = task_id

    def __str__(self) -> str:  # pragma: no cover - trivial
        return (
            f"Task '{self.task_id}' could not be found. "
            "It may have expired or was never created."
        )
      
class DispatchHTTPError(RuntimeError):
    """Raised when a worker responds with a non-200 HTTP status."""

    def __init__(self, status_code: int) -> None:
        super().__init__(f"Worker returned HTTP {status_code}")
        self.status_code = status_code


class MigrationFailureError(RuntimeError):
    """Raised when database migrations fail during startup."""

    def __init__(self, reason: str) -> None:
        super().__init__(f"Database migrations failed: {reason}")
        self.reason = reason


class HTTPClientNotInitializedError(RuntimeError):
    """Raised when an HTTP client is required but not yet initialized."""

    def __init__(self) -> None:
        super().__init__("HTTP client not initialized")
>>>>>>> 2feea2a1
<|MERGE_RESOLUTION|>--- conflicted
+++ resolved
@@ -115,7 +115,6 @@
         )
 
 
-<<<<<<< HEAD
 class ProjectsPayloadValidationError(ValueError):
     """Raised when a projects_payload does not conform to the schema."""
 
@@ -129,7 +128,7 @@
         details = "; ".join(self.errors)
         loc = f" in {self.path}" if self.path else ""
         return f"Invalid projects_payload{loc}: {details}"
-=======
+
 class TaskNotFoundError(RuntimeError):
     """Raised when a task id does not exist in the gateway."""
 
@@ -163,5 +162,4 @@
     """Raised when an HTTP client is required but not yet initialized."""
 
     def __init__(self) -> None:
-        super().__init__("HTTP client not initialized")
->>>>>>> 2feea2a1
+        super().__init__("HTTP client not initialized")