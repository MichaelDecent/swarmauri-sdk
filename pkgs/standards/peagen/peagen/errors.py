--- conflicted
+++ resolved
@@ -115,13 +115,12 @@
         )
 
 
-<<<<<<< HEAD
 class PATNotAllowedError(RuntimeError):
     """Raised when a PAT token is passed to a forbidden command."""
 
     def __init__(self) -> None:
         super().__init__("PAT tokens are not allowed for this command")
-=======
+        
 class ProjectsPayloadValidationError(ValueError):
     """Raised when a projects_payload does not conform to the schema."""
 
@@ -169,5 +168,4 @@
     """Raised when an HTTP client is required but not yet initialized."""
 
     def __init__(self) -> None:
-        super().__init__("HTTP client not initialized")
->>>>>>> 87969623
+        super().__init__("HTTP client not initialized")