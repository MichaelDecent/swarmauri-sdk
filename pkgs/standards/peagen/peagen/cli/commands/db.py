--- conflicted
+++ resolved
@@ -13,12 +13,10 @@
 import typer
 
 from peagen.handlers.migrate_handler import migrate_handler
-<<<<<<< HEAD
-from peagen.orm.task import Task
+
+from peagen.orm.task import TaskModel
 from peagen.defaults import TASK_SUBMIT
-=======
-from peagen.orm.task import TaskModel
->>>>>>> 11a6c8ff
+
 
 # ``alembic.ini`` lives in the package root next to ``migrations``.
 # When running from source the module sits one directory deeper than
