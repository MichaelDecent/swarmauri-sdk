"""Database management commands."""

from __future__ import annotations

import asyncio
from pathlib import Path

import typer

from peagen.handlers.migrate_handler import migrate_handler
from peagen.models import Task

<<<<<<< HEAD
# ``alembic.ini`` lives in the package root next to ``migrations``.
# When running from source the module sits one directory deeper than
# an installed wheel. Check both possible locations for robustness.
_src_cfg = Path(__file__).resolve().parents[3] / "alembic.ini"
_pkg_cfg = Path(__file__).resolve().parents[2] / "alembic.ini"
ALEMBIC_CFG = _src_cfg if _src_cfg.exists() else _pkg_cfg
=======
# ``alembic.ini`` lives in ``pkgs/standards/peagen`` next to ``migrations``.
# ``db.py`` sits under ``peagen/cli/commands``. Climbing three directories
# resolves to the package root whether running from source or an installed
# wheel.
ALEMBIC_CFG = Path(__file__).resolve().parents[3] / "alembic.ini"
>>>>>>> 1f623430

local_db_app = typer.Typer(help="Database utilities.")


@local_db_app.command("upgrade")
def upgrade() -> None:
    """Apply Alembic migrations up to HEAD."""
    typer.echo(f"Running alembic -c {ALEMBIC_CFG} upgrade head …")
    task = Task(
        pool="default",
        payload={
            "action": "migrate",
            "args": {"op": "upgrade", "alembic_ini": str(ALEMBIC_CFG)},
        },
    )
    result = asyncio.run(migrate_handler(task))
    if not result.get("ok", False):
        typer.echo(f"[ERROR] {result.get('error')}")
        raise typer.Exit(1)


@local_db_app.command("revision")
def revision(
    message: str = typer.Option(
        "init",
        "--message",
        "-m",
        help="Message for the new revision",
    ),
) -> None:
    """Generate a new Alembic revision."""
    typer.echo(
        f"Running alembic -c {ALEMBIC_CFG} revision --autogenerate -m '{message}' …"
    )
    task = Task(
        pool="default",
        payload={
            "action": "migrate",
            "args": {
                "op": "revision",
                "message": message,
                "alembic_ini": str(ALEMBIC_CFG),
            },
        },
    )
    result = asyncio.run(migrate_handler(task))
    if not result.get("ok", False):
        typer.echo(f"[ERROR] {result.get('error')}")
        raise typer.Exit(1)


@local_db_app.command("downgrade")
def downgrade() -> None:
    """Downgrade the database by one revision."""
    typer.echo(f"Running alembic -c {ALEMBIC_CFG} downgrade -1 …")
    task = Task(
        pool="default",
        payload={
            "action": "migrate",
            "args": {"op": "downgrade", "alembic_ini": str(ALEMBIC_CFG)},
        },
    )
    result = asyncio.run(migrate_handler(task))
    if not result.get("ok", False):
        typer.echo(f"[ERROR] {result.get('error')}")
        raise typer.Exit(1)<|MERGE_RESOLUTION|>--- conflicted
+++ resolved
@@ -10,21 +10,12 @@
 from peagen.handlers.migrate_handler import migrate_handler
 from peagen.models import Task
 
-<<<<<<< HEAD
 # ``alembic.ini`` lives in the package root next to ``migrations``.
 # When running from source the module sits one directory deeper than
 # an installed wheel. Check both possible locations for robustness.
 _src_cfg = Path(__file__).resolve().parents[3] / "alembic.ini"
 _pkg_cfg = Path(__file__).resolve().parents[2] / "alembic.ini"
 ALEMBIC_CFG = _src_cfg if _src_cfg.exists() else _pkg_cfg
-=======
-# ``alembic.ini`` lives in ``pkgs/standards/peagen`` next to ``migrations``.
-# ``db.py`` sits under ``peagen/cli/commands``. Climbing three directories
-# resolves to the package root whether running from source or an installed
-# wheel.
-ALEMBIC_CFG = Path(__file__).resolve().parents[3] / "alembic.ini"
->>>>>>> 1f623430
-
 local_db_app = typer.Typer(help="Database utilities.")
 
 
