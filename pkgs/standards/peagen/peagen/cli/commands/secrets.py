--- conflicted
+++ resolved
@@ -120,7 +120,7 @@
         typer.echo(
             f"Error {getattr(res, 'status_code', 'unknown')}: {getattr(res, 'text', '')}",
             err=True,
-        )
+        
         raise typer.Exit(1)
     typer.echo(f"Uploaded secret {secret_id}")
 
@@ -129,11 +129,8 @@
 def remote_get(
     ctx: typer.Context,
     secret_id: str,
-<<<<<<< HEAD
     gateway_url: str = typer.Option("http://localhost:8000/rpc", "--gateway-url"),
     pool: str = typer.Option("default", "--pool"),
-=======
->>>>>>> e63e3147
 ) -> None:
     """Retrieve and decrypt a secret from the gateway."""
     gateway_url = ctx.obj.get("gateway_url", "http://localhost:8000/rpc")
@@ -162,11 +159,8 @@
     ctx: typer.Context,
     secret_id: str,
     version: int = typer.Option(None, "--version"),
-<<<<<<< HEAD
     gateway_url: str = typer.Option("http://localhost:8000/rpc", "--gateway-url"),
     pool: str = typer.Option("default", "--pool"),
-=======
->>>>>>> e63e3147
 ) -> None:
     """Delete a secret on the gateway."""
     gateway_url = ctx.obj.get("gateway_url", "http://localhost:8000/rpc")
