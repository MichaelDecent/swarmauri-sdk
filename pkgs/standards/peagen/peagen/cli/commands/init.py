# peagen/commands/init.py
"""
peagen init – scaffolding helpers for every first-class artefact.

Templates are rendered via :mod:`peagen.core.init_core` and can be
provided by entry-point plugins registered under ``peagen.template_sets``.
"""

from __future__ import annotations

from pathlib import Path
from typing import Any, Dict, Optional

import typer
<<<<<<< HEAD
=======
from jinja2 import Environment, FileSystemLoader, select_autoescape, Template
from peagen.plugins import registry

# ── Typer root ───────────────────────────────────────────────────────────────
local_init_app = typer.Typer(help="Bootstrap Peagen artefacts (project, template-set …)")



# ── utilities ────────────────────────────────────────────────────────────────
def _ensure_empty_or_force(dst: Path, force: bool) -> None:
    if dst.exists() and any(dst.iterdir()) and not force:
        typer.echo(f"❌  Directory '{dst}' is not empty.  Use --force to overwrite.")
        raise typer.Exit(code=1)
    dst.mkdir(parents=True, exist_ok=True)
>>>>>>> 83434ecd

from peagen._utils._init import _call_handler, _submit_task, _summary
from swarmauri_standard.loggers.Logger import Logger

DEFAULT_GATEWAY = "http://localhost:8000/rpc"

# ── Typer root ───────────────────────────────────────────────────────────────
init_app = typer.Typer(help="Bootstrap Peagen artefacts (project, template-set …)")

# create sub-apps mirroring the pattern used by the sort command
project_app = typer.Typer(help="Manage project scaffolding.")
template_set_app = typer.Typer(help="Manage template-set scaffolding.")
doe_spec_app = typer.Typer(help="Manage DOE-spec scaffolding.")
ci_app = typer.Typer(help="Manage CI scaffolding.")

# register sub-apps
init_app.add_typer(project_app, name="project")
init_app.add_typer(template_set_app, name="template-set")
init_app.add_typer(doe_spec_app, name="doe-spec")
init_app.add_typer(ci_app, name="ci")


# ── init project ─────────────────────────────────────────────────────────────
<<<<<<< HEAD
@project_app.command("run", help="Create a new Peagen project skeleton locally.")
def run_project(
=======
@local_init_app.command("project", help="Create a new Peagen project skeleton.")
def init_project(
    ctx: typer.Context,
>>>>>>> 83434ecd
    path: Path = typer.Argument(".", exists=False, dir_okay=True, file_okay=False),
    template_set: str = typer.Option("default", "--template-set"),
    provider: Optional[str] = typer.Option(None, "--provider"),
    with_doe: bool = typer.Option(False, "--with-doe"),
    with_eval_stub: bool = typer.Option(False, "--with-eval-stub"),
    force: bool = typer.Option(False, "--force", help="Overwrite if dir not empty."),
):
    self = Logger(name="init_project")
    self.logger.info("Entering init_project command")
    args: Dict[str, Any] = {
        "kind": "project",
        "path": str(path),
        "template_set": template_set,
        "provider": provider,
        "with_doe": with_doe,
        "with_eval_stub": with_eval_stub,
        "force": force,
    }

    result = _call_handler(args)
    _summary(path, result["next"])
    self.logger.info("Exiting init_project command")


@project_app.command("submit", help="Submit a project scaffold task.")
def submit_project(
    path: Path = typer.Argument(".", exists=False, dir_okay=True, file_okay=False),
    template_set: str = typer.Option("default", "--template-set"),
    provider: Optional[str] = typer.Option(None, "--provider"),
    with_doe: bool = typer.Option(False, "--with-doe"),
    with_eval_stub: bool = typer.Option(False, "--with-eval-stub"),
    force: bool = typer.Option(False, "--force", help="Overwrite if dir not empty."),
    gateway_url: str = typer.Option(
        DEFAULT_GATEWAY, "--gateway-url", help="JSON-RPC gateway endpoint"
    ),
):
    args = {
        "kind": "project",
        "path": str(path),
        "template_set": template_set,
        "provider": provider,
        "with_doe": with_doe,
        "with_eval_stub": with_eval_stub,
        "force": force,
    }
    _submit_task(args, gateway_url, "init project")


# ── init template-set ────────────────────────────────────────────────────────
<<<<<<< HEAD
@template_set_app.command("run", help="Create a template-set wheel skeleton locally.")
def run_template_set(
=======
@local_init_app.command("template-set", help="Create a template-set wheel skeleton.")
def init_template_set(
    ctx: typer.Context,
>>>>>>> 83434ecd
    path: Path = typer.Argument(".", dir_okay=True, file_okay=False),
    name: Optional[str] = typer.Option(None, "--name", help="Template-set ID."),
    org: Optional[str] = typer.Option(None, "--org"),
    use_uv: bool = typer.Option(True, "--uv/--no-uv"),
    force: bool = typer.Option(False, "--force"),
):
    self = Logger(name="init_template_set")
    self.logger.info("Entering init_template_set command")
    args: Dict[str, Any] = {
        "kind": "template-set",
        "path": str(path),
        "name": name,
        "org": org,
        "use_uv": use_uv,
        "force": force,
    }

    result = _call_handler(args)
    _summary(path, result["next"])
    self.logger.info("Exiting init_template_set command")


@template_set_app.command("submit", help="Submit a template-set scaffold task.")
def submit_template_set(
    path: Path = typer.Argument(".", dir_okay=True, file_okay=False),
    name: Optional[str] = typer.Option(None, "--name", help="Template-set ID."),
    org: Optional[str] = typer.Option(None, "--org"),
    use_uv: bool = typer.Option(True, "--uv/--no-uv"),
    force: bool = typer.Option(False, "--force"),
    gateway_url: str = typer.Option(
        DEFAULT_GATEWAY, "--gateway-url", help="JSON-RPC gateway endpoint"
    ),
):
    args = {
        "kind": "template-set",
        "path": str(path),
        "name": name,
        "org": org,
        "use_uv": use_uv,
        "force": force,
    }
    _submit_task(args, gateway_url, "init template-set")


# ── init doe-spec ────────────────────────────────────────────────────────────
<<<<<<< HEAD
@doe_spec_app.command("run", help="Create a DOE-spec stub locally.")
def run_doe_spec(
=======
@local_init_app.command("doe-spec", help="Create a DOE-spec stub.")
def init_doe_spec(
    ctx: typer.Context,
>>>>>>> 83434ecd
    path: Path = typer.Argument(".", dir_okay=True, file_okay=False),
    name: Optional[str] = typer.Option(None, "--name"),
    org: Optional[str] = typer.Option(None, "--org"),
    force: bool = typer.Option(False, "--force"),
):
    self = Logger(name="init_doe_spec")
    self.logger.info("Entering init_doe_spec command")
    args: Dict[str, Any] = {
        "kind": "doe-spec",
        "path": str(path),
        "name": name,
        "org": org,
        "force": force,
    }
    result = _call_handler(args)
    _summary(path, result["next"])
    self.logger.info("Exiting init_doe_spec command")


@doe_spec_app.command("submit", help="Submit a DOE-spec scaffold task.")
def submit_doe_spec(
    path: Path = typer.Argument(".", dir_okay=True, file_okay=False),
    name: Optional[str] = typer.Option(None, "--name"),
    org: Optional[str] = typer.Option(None, "--org"),
    force: bool = typer.Option(False, "--force"),
    gateway_url: str = typer.Option(
        DEFAULT_GATEWAY, "--gateway-url", help="JSON-RPC gateway endpoint"
    ),
):
    args = {
        "kind": "doe-spec",
        "path": str(path),
        "name": name,
        "org": org,
        "force": force,
    }
    _submit_task(args, gateway_url, "init doe-spec")


# ── init ci ─────────────────────────────────────────────────────────────────
<<<<<<< HEAD
@ci_app.command("run", help="Drop a CI pipeline file locally for GitHub or GitLab.")
def run_ci(
=======
@local_init_app.command("ci", help="Drop a CI pipeline file for GitHub or GitLab.")
def init_ci(
    ctx: typer.Context,
>>>>>>> 83434ecd
    path: Path = typer.Argument(".", dir_okay=True, file_okay=False),
    github: bool = typer.Option(True, "--github/--gitlab"),
    force: bool = typer.Option(False, "--force"),
):
    self = Logger(name="init_ci")
    self.logger.info("Entering init_ci command")
    args: Dict[str, Any] = {
        "kind": "ci",
        "path": str(path),
        "github": github,
        "force": force,
    }
    _call_handler(args)
    typer.echo("✅  CI file written.  Commit it to enable automatic runs.")
    self.logger.info("Exiting init_ci command")


@ci_app.command("submit", help="Submit a CI pipeline scaffold task.")
def submit_ci(
    path: Path = typer.Argument(".", dir_okay=True, file_okay=False),
    github: bool = typer.Option(True, "--github/--gitlab"),
    force: bool = typer.Option(False, "--force"),
    gateway_url: str = typer.Option(
        DEFAULT_GATEWAY, "--gateway-url", help="JSON-RPC gateway endpoint"
    ),
):
    args = {
        "kind": "ci",
        "path": str(path),
        "github": github,
        "force": force,
    }
    _submit_task(args, gateway_url, "init ci")<|MERGE_RESOLUTION|>--- conflicted
+++ resolved
@@ -12,31 +12,14 @@
 from typing import Any, Dict, Optional
 
 import typer
-<<<<<<< HEAD
-=======
-from jinja2 import Environment, FileSystemLoader, select_autoescape, Template
-from peagen.plugins import registry
+
+from peagen._utils._init import _call_handler, _submit_task, _summary
+from swarmauri_standard.loggers.Logger import Logger
+
+DEFAULT_GATEWAY = "http://localhost:8000/rpc"
 
 # ── Typer root ───────────────────────────────────────────────────────────────
 local_init_app = typer.Typer(help="Bootstrap Peagen artefacts (project, template-set …)")
-
-
-
-# ── utilities ────────────────────────────────────────────────────────────────
-def _ensure_empty_or_force(dst: Path, force: bool) -> None:
-    if dst.exists() and any(dst.iterdir()) and not force:
-        typer.echo(f"❌  Directory '{dst}' is not empty.  Use --force to overwrite.")
-        raise typer.Exit(code=1)
-    dst.mkdir(parents=True, exist_ok=True)
->>>>>>> 83434ecd
-
-from peagen._utils._init import _call_handler, _submit_task, _summary
-from swarmauri_standard.loggers.Logger import Logger
-
-DEFAULT_GATEWAY = "http://localhost:8000/rpc"
-
-# ── Typer root ───────────────────────────────────────────────────────────────
-init_app = typer.Typer(help="Bootstrap Peagen artefacts (project, template-set …)")
 
 # create sub-apps mirroring the pattern used by the sort command
 project_app = typer.Typer(help="Manage project scaffolding.")
@@ -52,14 +35,9 @@
 
 
 # ── init project ─────────────────────────────────────────────────────────────
-<<<<<<< HEAD
-@project_app.command("run", help="Create a new Peagen project skeleton locally.")
-def run_project(
-=======
 @local_init_app.command("project", help="Create a new Peagen project skeleton.")
 def init_project(
     ctx: typer.Context,
->>>>>>> 83434ecd
     path: Path = typer.Argument(".", exists=False, dir_okay=True, file_okay=False),
     template_set: str = typer.Option("default", "--template-set"),
     provider: Optional[str] = typer.Option(None, "--provider"),
@@ -109,14 +87,9 @@
 
 
 # ── init template-set ────────────────────────────────────────────────────────
-<<<<<<< HEAD
-@template_set_app.command("run", help="Create a template-set wheel skeleton locally.")
-def run_template_set(
-=======
 @local_init_app.command("template-set", help="Create a template-set wheel skeleton.")
 def init_template_set(
     ctx: typer.Context,
->>>>>>> 83434ecd
     path: Path = typer.Argument(".", dir_okay=True, file_okay=False),
     name: Optional[str] = typer.Option(None, "--name", help="Template-set ID."),
     org: Optional[str] = typer.Option(None, "--org"),
@@ -162,14 +135,9 @@
 
 
 # ── init doe-spec ────────────────────────────────────────────────────────────
-<<<<<<< HEAD
-@doe_spec_app.command("run", help="Create a DOE-spec stub locally.")
-def run_doe_spec(
-=======
 @local_init_app.command("doe-spec", help="Create a DOE-spec stub.")
 def init_doe_spec(
     ctx: typer.Context,
->>>>>>> 83434ecd
     path: Path = typer.Argument(".", dir_okay=True, file_okay=False),
     name: Optional[str] = typer.Option(None, "--name"),
     org: Optional[str] = typer.Option(None, "--org"),
@@ -210,14 +178,9 @@
 
 
 # ── init ci ─────────────────────────────────────────────────────────────────
-<<<<<<< HEAD
-@ci_app.command("run", help="Drop a CI pipeline file locally for GitHub or GitLab.")
-def run_ci(
-=======
 @local_init_app.command("ci", help="Drop a CI pipeline file for GitHub or GitLab.")
 def init_ci(
     ctx: typer.Context,
->>>>>>> 83434ecd
     path: Path = typer.Argument(".", dir_okay=True, file_okay=False),
     github: bool = typer.Option(True, "--github/--gitlab"),
     force: bool = typer.Option(False, "--force"),
