--- conflicted
+++ resolved
@@ -11,12 +11,7 @@
 import httpx
 
 # ──────────────────────────────────────
-<<<<<<< HEAD
-DEFAULT_GATEWAY = "http://localhost:8000/rpc"
-template_sets_app = typer.Typer(
-=======
 local_template_sets_app = typer.Typer(
->>>>>>> 83434ecd
     help="Manage Peagen template-sets.",
     add_completion=False,
 )
@@ -55,21 +50,9 @@
 
 
 # ─── list ──────────────────────────────
-<<<<<<< HEAD
-@list_app.command("run", help="List all discovered template-sets.")
-def run_list(
-    verbose: int = typer.Option(
-        0,
-        "-v",
-        "--verbose",
-        count=True,
-        help="-v shows physical paths.",
-    ),
-=======
 @local_template_sets_app.command("list", help="List all discovered template-sets.")
 def list_template_sets(
     ctx: typer.Context,
->>>>>>> 83434ecd
 ):
     result = _run_handler({"operation": "list", "verbose": verbose})
     discovered = {e["name"]: e.get("paths", []) for e in result.get("sets", [])}
@@ -109,77 +92,51 @@
 
 
 # ─── show ──────────────────────────────
-<<<<<<< HEAD
-@show_app.command("run", help="Show the contents of a template-set.")
-def run_show(
-=======
 @local_template_sets_app.command("show", help="Show the contents of a template-set.")
 def show_template_set(
     ctx: typer.Context,
->>>>>>> 83434ecd
     name: str = typer.Argument(..., metavar="SET_NAME"),
 ):
-    try:
-        info = _run_handler({"operation": "show", "name": name, "verbose": verbose})
-    except Exception as exc:  # noqa: BLE001
-        typer.echo(f"❌  {exc}")
-        raise typer.Exit(code=1)
-
-    typer.echo(f"\nTemplate-set: {info['name']}")
-    typer.echo(f"Location:    {info['location']}")
-
-    if info.get("other_locations") and verbose:
+    discovered = _discover_template_sets()
+    if name not in discovered:
+        typer.echo(f"❌  Template-set '{name}' not found.")
+        raise typer.Exit(code=1)
+
+    # first hit wins unless user asked for more detail
+    primary_path = discovered[name][0]
+    typer.echo(f"\nTemplate-set: {name}")
+    typer.echo(f"Location:    {primary_path}")
+
+    if len(discovered[name]) > 1 and verbose:
         typer.echo("\n⚠️  Multiple copies found on search path:")
-        for p in info["other_locations"]:
+        for p in discovered[name][1:]:
             typer.echo(f"   ↳ {p}")
 
-    if verbose and info.get("files"):
+    if verbose:
+
+        def _iter_files(base: Path):
+            if verbose == 1:
+                yield from sorted(f.name for f in base.iterdir() if f.is_file())
+            else:  # verbose ≥ 2 ⇒ recursive
+                for fp in base.rglob("*"):
+                    if fp.is_file():
+                        yield fp.relative_to(base)
+
         typer.echo("\nFiles:")
-        for rel in info["files"]:
+        for rel in _iter_files(primary_path):
             typer.echo(f" • {rel}")
 
 
-@show_app.command("submit", help="Submit a show task via gateway.")
-def submit_show(
-    name: str = typer.Argument(..., metavar="SET_NAME"),
-    verbose: int = typer.Option(
-        0,
-        "-v",
-        "--verbose",
-        count=True,
-        help="-v lists files, -vv lists full paths.",
-    ),
-    gateway_url: str = typer.Option(
-        DEFAULT_GATEWAY, "--gateway-url", help="JSON-RPC gateway endpoint"
-    ),
-):
-    args = {"operation": "show", "name": name, "verbose": verbose}
-    try:
-        task_id = _submit_task(args, gateway_url)
-        typer.echo(f"Submitted show → taskId={task_id}")
-    except Exception as exc:  # noqa: BLE001
-        typer.echo(f"[ERROR] {exc}")
-        raise typer.Exit(1)
-
-
 # ─── add ───────────────────────────────
-<<<<<<< HEAD
-@add_app.command(
-=======
 @local_template_sets_app.command(
->>>>>>> 83434ecd
     "add",
     help=(
         "Install a template-set distribution from PyPI, a wheel/sdist, or a "
         "local directory."
     ),
 )
-<<<<<<< HEAD
-def run_add(
-=======
 def add_template_set(
     ctx: typer.Context,
->>>>>>> 83434ecd
     source: str = typer.Argument(
         ...,
         metavar="PKG|WHEEL|DIR",
@@ -241,49 +198,12 @@
         )
 
 
-<<<<<<< HEAD
-@add_app.command("submit", help="Submit an add task via gateway.")
-def submit_add(
-    source: str = typer.Argument(..., metavar="PKG|WHEEL|DIR"),
-    from_bundle: Optional[str] = typer.Option(
-        None, "--from-bundle", help="Install from bundled archive"
-    ),
-    editable: bool = typer.Option(False, "--editable", "-e"),
-    force: bool = typer.Option(False, "--force"),
-    verbose: bool = typer.Option(False, "-v", "--verbose"),
-    gateway_url: str = typer.Option(
-        DEFAULT_GATEWAY, "--gateway-url", help="JSON-RPC gateway endpoint"
-    ),
-):
-    args = {
-        "operation": "add",
-        "source": source,
-        "from_bundle": from_bundle,
-        "editable": editable,
-        "force": force,
-        "verbose": verbose,
-    }
-    try:
-        task_id = _submit_task(args, gateway_url)
-        typer.echo(f"Submitted add → taskId={task_id}")
-    except Exception as exc:  # noqa: BLE001
-        typer.echo(f"[ERROR] {exc}")
-        raise typer.Exit(1)
-
-
-@remove_app.command(
-    "remove",
-    help="Uninstall the package that owns a template-set.",
-)
-def run_remove(
-=======
 @local_template_sets_app.command(
     "remove",
     help="Uninstall the package that owns a template-set.",
 )
 def remove_template_set(
     ctx: typer.Context,
->>>>>>> 83434ecd
     name: str = typer.Argument(..., metavar="SET_NAME"),
     yes: bool = typer.Option(
         False,
