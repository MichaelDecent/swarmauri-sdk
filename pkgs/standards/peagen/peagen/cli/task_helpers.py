--- conflicted
+++ resolved
@@ -45,8 +45,4 @@
         gateway_url, json=envelope.model_dump(mode="json"), timeout=timeout
     )
     resp.raise_for_status()
-<<<<<<< HEAD
-    return resp.json()
-=======
-    return resp.json()
->>>>>>> bec4cb94
+    return resp.json()