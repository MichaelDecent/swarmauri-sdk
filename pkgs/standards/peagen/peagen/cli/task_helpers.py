from __future__ import annotations

import uuid
from typing import Any, Dict

import httpx

from peagen.defaults import RPC_TIMEOUT
from peagen.transport import Request, Response, TASK_GET
from peagen.transport.jsonrpc_schemas import TASK_SUBMIT, Status
from peagen.transport.jsonrpc_schemas.task import GetParams, GetResult, SubmitParams


def build_task(
    action: str,
    args: Dict[str, Any],
    *,
    pool: str = "default",
    repo: str | None = None,
    ref: str | None = None,
    status: Status = Status.waiting,
    note: str | None = None,
    config_toml: str | None = None,
    labels: list[str] | None = None,
) -> SubmitParams:
    """Return a :class:`SubmitParams` instance for *action* and *args*."""

    return SubmitParams(
        id=str(uuid.uuid4()),
        pool=pool,
        repo=repo,
        ref=ref,
        payload={"action": action, "args": args},
        status=status,
        note=note,
        config_toml=config_toml,
        labels=labels,
    )


def submit_task(gateway_url: str, task: SubmitParams, *, timeout: float = 30.0) -> dict:
    """Submit *task* to *gateway_url* via JSON-RPC and return the response dictionary."""

    envelope = Request(
        id=str(uuid.uuid4()), method=TASK_SUBMIT, params=task.model_dump()
    )
    resp = httpx.post(
        gateway_url, json=envelope.model_dump(mode="json"), timeout=timeout
    )
    resp.raise_for_status()
    return resp.json()


def get_task(
    gateway_url: str,
    task_id: str,
    *,
    timeout: float = RPC_TIMEOUT,
) -> GetResult:
    """Return task information from *gateway_url* via JSON-RPC."""

    envelope = Request(
        id=str(uuid.uuid4()),
        method=TASK_GET,
        params=GetParams(taskId=task_id).model_dump(),
    )
    resp = httpx.post(
        gateway_url, json=envelope.model_dump(mode="json"), timeout=timeout
    )
    resp.raise_for_status()
<<<<<<< HEAD
    parsed = Response[GetResult].model_validate_json(resp.text)
=======
    parsed = Response[GetResult].model_validate(resp.json())
>>>>>>> 2fa00281
    return parsed.result  # type: ignore[return-value]<|MERGE_RESOLUTION|>--- conflicted
+++ resolved
@@ -68,9 +68,5 @@
         gateway_url, json=envelope.model_dump(mode="json"), timeout=timeout
     )
     resp.raise_for_status()
-<<<<<<< HEAD
-    parsed = Response[GetResult].model_validate_json(resp.text)
-=======
     parsed = Response[GetResult].model_validate(resp.json())
->>>>>>> 2fa00281
     return parsed.result  # type: ignore[return-value]