<<<<<<< HEAD
"""Modal screen for displaying task details in a tree."""

from __future__ import annotations
=======
"""Modal screen for displaying task details in a table."""

from __future__ import annotations

import json
>>>>>>> 6dbada61

from textual.app import ComposeResult
from textual.containers import Center, VerticalScroll
from textual.reactive import reactive
from textual.screen import ModalScreen
<<<<<<< HEAD
from textual.widgets import Button, Label, Tree
=======
from textual.widgets import Button, DataTable, Label
>>>>>>> 6dbada61


class TaskDetailScreen(ModalScreen[None]):
    """A modal screen to display task details."""

    task: reactive[dict | None] = reactive(None)

    def __init__(self, task_data: dict) -> None:
        super().__init__()
        self.task = task_data

    def compose(self) -> ComposeResult:
        """Construct widgets for the detail view."""

        with VerticalScroll(id="task_detail_vertical_scroll"):
            yield Label("Task Details", classes="title")
<<<<<<< HEAD
            yield Tree("task", id="task_detail_tree")
=======
            yield DataTable(id="task_detail_table")
>>>>>>> 6dbada61
            yield Center(
                Button("Close", variant="primary", id="close_task_detail_button"),
            )

    def on_mount(self) -> None:
        """Populate the task table when the screen is shown."""

<<<<<<< HEAD
        tree = self.query_one("#task_detail_tree", Tree)
        tree.root.expand()

        if not self.task:
            tree.root.add_leaf("No task data")
            return

        self._populate_tree(tree.root, self.task)

    def _populate_tree(self, node, data) -> None:
        """Recursively populate the tree with task data."""
        if isinstance(data, dict):
            for key, value in data.items():
                if isinstance(value, (dict, list)):
                    child = node.add(str(key), expand=True)
                    self._populate_tree(child, value)
                else:
                    node.add_leaf(f"{key}: {value}")
        elif isinstance(data, list):
            for idx, item in enumerate(data):
                if isinstance(item, (dict, list)):
                    child = node.add(f"[{idx}]", expand=True)
                    self._populate_tree(child, item)
                else:
                    node.add_leaf(f"[{idx}] {item}")
=======
        table = self.query_one("#task_detail_table", DataTable)
        table.add_columns("Key", "Value")

        if not self.task:
            table.add_row("-", "No task data")
            return

        for key, value in self.task.items():
            if isinstance(value, (dict, list)):
                value_str = json.dumps(value, indent=2)
            else:
                value_str = str(value)
            table.add_row(str(key), value_str)
>>>>>>> 6dbada61

    def on_button_pressed(self, event: Button.Pressed) -> None:
        """Event handler called when a button is pressed."""
        if event.button.id == "close_task_detail_button":
            self.dismiss()<|MERGE_RESOLUTION|>--- conflicted
+++ resolved
@@ -1,24 +1,12 @@
-<<<<<<< HEAD
 """Modal screen for displaying task details in a tree."""
 
 from __future__ import annotations
-=======
-"""Modal screen for displaying task details in a table."""
-
-from __future__ import annotations
-
-import json
->>>>>>> 6dbada61
 
 from textual.app import ComposeResult
 from textual.containers import Center, VerticalScroll
 from textual.reactive import reactive
 from textual.screen import ModalScreen
-<<<<<<< HEAD
 from textual.widgets import Button, Label, Tree
-=======
-from textual.widgets import Button, DataTable, Label
->>>>>>> 6dbada61
 
 
 class TaskDetailScreen(ModalScreen[None]):
@@ -35,19 +23,11 @@
 
         with VerticalScroll(id="task_detail_vertical_scroll"):
             yield Label("Task Details", classes="title")
-<<<<<<< HEAD
             yield Tree("task", id="task_detail_tree")
-=======
-            yield DataTable(id="task_detail_table")
->>>>>>> 6dbada61
-            yield Center(
-                Button("Close", variant="primary", id="close_task_detail_button"),
-            )
 
     def on_mount(self) -> None:
         """Populate the task table when the screen is shown."""
 
-<<<<<<< HEAD
         tree = self.query_one("#task_detail_tree", Tree)
         tree.root.expand()
 
@@ -73,21 +53,6 @@
                     self._populate_tree(child, item)
                 else:
                     node.add_leaf(f"[{idx}] {item}")
-=======
-        table = self.query_one("#task_detail_table", DataTable)
-        table.add_columns("Key", "Value")
-
-        if not self.task:
-            table.add_row("-", "No task data")
-            return
-
-        for key, value in self.task.items():
-            if isinstance(value, (dict, list)):
-                value_str = json.dumps(value, indent=2)
-            else:
-                value_str = str(value)
-            table.add_row(str(key), value_str)
->>>>>>> 6dbada61
 
     def on_button_pressed(self, event: Button.Pressed) -> None:
         """Event handler called when a button is pressed."""
