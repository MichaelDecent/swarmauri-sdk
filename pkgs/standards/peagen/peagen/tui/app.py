--- conflicted
+++ resolved
@@ -891,7 +891,6 @@
         table._last_sort_reverse = reverse
 
         label_plain = event.label.plain
-<<<<<<< HEAD
         cleaned_label = (
             label_plain.replace("▲", "")
             .replace("▼", "")
@@ -900,9 +899,7 @@
             .strip()
         )
         sort_key = self.COLUMN_LABEL_TO_SORT_KEY.get(cleaned_label)
-=======
-        sort_key = self.COLUMN_LABEL_TO_SORT_KEY.get(label_plain)
->>>>>>> c745b8fd
+    
         if sort_key:
             self.sort_key = sort_key
         self.sort_reverse = reverse
