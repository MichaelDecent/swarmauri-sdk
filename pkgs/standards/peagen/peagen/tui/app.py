--- conflicted
+++ resolved
@@ -506,25 +506,8 @@
                             child.get("status"),
                             child.get("payload", {}).get("action", ""),
                             c_labels,
-<<<<<<< HEAD
-                            (
-                                datetime.utcfromtimestamp(c_start).isoformat(
-                                    timespec="seconds"
-                                )
-                                if c_start
-                                else ""
-                            ),
-                            (
-                                datetime.utcfromtimestamp(c_finish).isoformat(
-                                    timespec="seconds"
-                                )
-                                if c_finish
-                                else ""
-                            ),
-=======
                             _format_ts(c_start),
                             _format_ts(c_finish),
->>>>>>> a143961b
                             str(c_dur) if c_dur is not None else "",
                             key=str(cid),
                         )
@@ -556,23 +539,8 @@
                     t.get("status"),
                     t.get("payload", {}).get("action", ""),
                     ",".join(t.get("labels", [])),
-<<<<<<< HEAD
-                    (
-                        datetime.utcfromtimestamp(started).isoformat(timespec="seconds")
-                        if started
-                        else ""
-                    ),
-                    (
-                        datetime.utcfromtimestamp(finished).isoformat(
-                            timespec="seconds"
-                        )
-                        if finished
-                        else ""
-                    ),
-=======
                     _format_ts(started),
                     _format_ts(finished),
->>>>>>> a143961b
                     str(duration) if duration is not None else "",
                     f"{err_msg} {link}".strip(),
                 )
