# queue_dash.py – run with  `python -m queue_dash`
"""Textual dashboard for Peagen.

🚧 editing template-sets not implemented yet
"""

# 🚧 editing template-sets not implemented yet

from __future__ import annotations

import asyncio
import json
from datetime import datetime
from pathlib import Path
from typing import Dict, List
from urllib.parse import urlparse

from peagen.tui.fileops import download_remote, upload_remote
from peagen.tui.ws_client import TaskStreamClient
from textual import events
from textual.app import App, ComposeResult
from textual.reactive import reactive
from textual.widgets import (
    DataTable,
    Header,
    TabbedContent,
    TabPane,
    TextArea,
)

from peagen.tui.components import (
    DashboardFooter,
    FileTree,
    TemplatesView,
    WorkersView,
    ReconnectScreen,
)

import httpx


class RemoteBackend:
    """Query the gateway for tasks and workers."""

    def __init__(self, gateway_url: str) -> None:
        self.rpc_url = gateway_url.rstrip("/") + "/rpc"
        self.http = httpx.AsyncClient(timeout=10.0)
        self.tasks: List[dict] = []
        self.workers: Dict[str, dict] = {}
        self.last_error: str | None = None

    async def refresh(self) -> bool:
        """Update cached tasks and workers.

        Returns:
            bool: ``True`` if the refresh succeeded, ``False`` otherwise.
        """

        try:
            await asyncio.gather(self.fetch_tasks(), self.fetch_workers())
        except Exception as exc:  # noqa: BLE001
            self.last_error = str(exc)
            return False
        else:
            self.last_error = None
            return True

    async def fetch_tasks(self) -> None:
        payload = {
            "jsonrpc": "2.0",
            "id": "1",
            "method": "Pool.listTasks",
            "params": {"poolName": "default"},
        }
        resp = await self.http.post(self.rpc_url, json=payload)
        resp.raise_for_status()
        self.tasks = resp.json().get("result", [])

    async def fetch_workers(self) -> None:
        payload = {
            "jsonrpc": "2.0",
            "id": "2",
            "method": "Worker.list",
            "params": {},
        }
        resp = await self.http.post(self.rpc_url, json=payload)
        resp.raise_for_status()
        raw_workers = resp.json().get("result", [])
        workers: Dict[str, dict] = {}
        for entry in raw_workers:
            info = {**entry}
            ts_raw = info.get("last_seen")
            try:
                ts = datetime.utcfromtimestamp(int(ts_raw)) if ts_raw else None
            except (TypeError, ValueError):
                ts = None
            info["last_seen"] = ts
            # attempt to decode JSON-encoded fields
            for k, v in list(info.items()):
                if isinstance(v, str) and (v.startswith("{") or v.startswith("[")):
                    try:
                        info[k] = json.loads(v)
                    except Exception:
                        pass
            workers[info["id"]] = info

        self.workers = workers


# ───────────────────────────────────  Dashboard app  ────────────────────────────────────
class QueueDashboardApp(App):
    CSS = """
    TabPane#editor {
        height: 1fr;            /* let the pane claim vertical space      */
        width:  1fr;            /* (optional) stretch to full width       */
    }

    TextArea#code_editor {
        height: 1fr;            /* fill the pane completely               */
        width:  1fr;
    }
    """
    TITLE = "Peagen"
    BINDINGS = [
        ("1", "switch('pools')", "Pools"),
        ("2", "switch('tasks')", "Tasks"),
        ("3", "switch('errors')", "Errors"),
        ("4", "switch('artifacts')", "Artifacts"),
        ("5", "switch('templates')", "Templates"),
        ("ctrl+s", "save_file", "Save"),
        ("c", "toggle_children", "Collapse"),
<<<<<<< HEAD
        ("y", "copy_id", "Copy"),
=======
        ("s", "cycle_sort", "Sort"),
        ("f", "filter_by_cell", "Filter"),
        ("escape", "clear_filters", "Clear Filters"),
>>>>>>> 51c34de4
        ("q", "quit", "Quit"),
    ]

    def __init__(self, gateway_url: str = "http://localhost:8000") -> None:
        super().__init__()
        ws_url = gateway_url.replace("http", "ws").rstrip("/") + "/ws/tasks"
        self.client = TaskStreamClient(ws_url)
        self.backend = RemoteBackend(gateway_url)
        self.sort_key = "time"
        self.filter_pool: str | None = None
        self.filter_status: str | None = None
        self.filter_action: str | None = None
        self.filter_label: str | None = None
        self.collapsed: set[str] = set()
        self._reconnect_screen: ReconnectScreen | None = None

    # reactive counters for quick overview
    queue_len = reactive(0)
    done_len = reactive(0)
    fail_len = reactive(0)
    worker_len = reactive(0)

    # ── life-cycle ──────────────────────────────────────────────────────────
    async def on_mount(self):
        self.run_worker(self.client.listen(), exclusive=True)
        self.set_interval(1.0, self._refresh_backend)
        self.set_interval(0.3, self.refresh_data)

    async def _refresh_backend(self) -> None:
        """Fetch latest data or prompt reconnect on failure."""

        if self._reconnect_screen:
            return
        ok = await self.backend.refresh()
        if not ok and not self._reconnect_screen:
            await self._show_reconnect(self.backend.last_error or "Connection failed")
        elif ok and self._reconnect_screen:
            await self._dismiss_reconnect()

    async def on_open_url(self, event: events.OpenURL) -> None:
        """Catch clicks on [link=file://…] and open them in the editor tab
        instead of the system browser."""
        if event.url.startswith("file://"):
            event.prevent_default()  # stop Textual’s built-in handler
            event.stop()  # don’t bubble any further
            await self.open_editor(event.url.removeprefix("file://"))

    async def on_file_tree_file_selected(  # ← snake-case of the message
        self,
        message: FileTree.FileSelected,
    ) -> None:
        """Open the clicked file in the Editor tab."""
        message.stop()  # suppress any default handling
        await self.open_editor(message.path.as_posix())

    # ----------------------------------------------------------------------—
    # Back-compat shim: use App.notify if it exists, otherwise fall back to log()
    def toast(
        self, message: str, *, style: str = "information", duration: float | None = 2.0
    ) -> None:
        if hasattr(self, "notify"):  # Textual ≥ 0.30
            self.notify(message, severity=style, timeout=duration)
        else:  # very old Textual
            self.log(f"[{style.upper()}] {message}")

    def compose(self) -> ComposeResult:
        yield Header()

        # widgets whose content we mutate later
        self.workers_view = WorkersView(id="workers_view")
        self.file_tree = FileTree("tree", id="file_tree")
        self.templates_tree = TemplatesView(id="templates_tree")
        self.tasks_table = DataTable(id="tasks_table")
        self.tasks_table.add_columns(
            "ID",
            "Pool",
            "Status",
            "Action",
            "Labels",
            "Started",
            "Finished",
            "Duration",
        )
        self.tasks_table.cursor_type = "cell"
        self.tasks_table.focus()

        self.err_table = DataTable(id="err_table")
        self.err_table.add_columns("Task", "Log")
        # after creating err_table
        self.err_table.cursor_type = "cell"  # ensure per-cell click events
        self.err_table.focus()  # mouse-click instantly focuses table

        self.code_editor = TextArea(id="code_editor")
        self.file_tabs = TabbedContent(id="file_tabs")
        self.file_tabs.display = False

        with TabbedContent(initial="pools"):
            yield TabPane("Pools", self.workers_view, id="pools")
            yield TabPane("Tasks", self.tasks_table, id="tasks")
            yield TabPane("Errors", self.err_table, id="errors")
            yield TabPane("Artifacts", self.file_tree, id="artifacts")
            yield TabPane("Templates", self.templates_tree, id="templates")

        yield self.file_tabs
        yield DashboardFooter()

    # ── key binding helpers ────────────────────────────────────────────────
    def action_switch(self, tab_id: str) -> None:
        self.query_one(TabbedContent).active = tab_id

    # Ctrl-S in the editor
    def action_save_file(self) -> None:
        if not hasattr(self, "_current_file"):
            self.toast("No file loaded.", style="yellow")
            return
        editor = self.file_tabs.active_pane.query_one(TextArea)
        if getattr(self, "_remote_info", None):
            adapter, key, tmp = self._remote_info
            tmp.write_text(editor.value, encoding="utf-8")
            try:
                upload_remote(adapter, key, tmp)
                self.toast("Uploaded remote file", style="green")
            except Exception as exc:
                self.toast(f"Upload failed: {exc}", style="red")
        else:
            try:
                Path(self._current_file).write_text(editor.value, encoding="utf-8")
                self.toast(f"Saved {self._current_file}", style="green")
            except Exception as exc:
                self.toast(f"Save failed: {exc}", style="red")

    def action_toggle_children(self) -> None:
        row = self.tasks_table.cursor_row
        if row is None:
            return

        # ``DataTable``'s API changed across Textual versions.  Newer
        # releases expose ``get_row_key`` while older versions require
        # accessing the row object directly.  Support both styles so the
        # dashboard works regardless of the installed Textual release.
        if hasattr(self.tasks_table, "get_row_key"):
            row_key = self.tasks_table.get_row_key(row)
        else:  # fallback for older versions
            row_obj = (
                self.tasks_table.get_row_at(row)
                if hasattr(self.tasks_table, "get_row_at")
                else None
            )
            row_key = getattr(row_obj, "key", None) if row_obj else None

        if row_key is None:
            return

        if row_key in self.collapsed:
            self.collapsed.remove(row_key)
        else:
            self.collapsed.add(row_key)
        self.refresh_data()

    SORT_KEYS = ["time", "pool", "status", "action", "label", "duration"]

    def action_cycle_sort(self) -> None:
        try:
            idx = self.SORT_KEYS.index(self.sort_key)
        except ValueError:  # pragma: no cover - unknown sort_key
            idx = 0
        self.sort_key = self.SORT_KEYS[(idx + 1) % len(self.SORT_KEYS)]
        self.toast(f"Sorting by {self.sort_key}", duration=1.0)
        self.refresh_data()

    def action_filter_by_cell(self) -> None:
        row = self.tasks_table.cursor_row
        col = self.tasks_table.cursor_column
        if row is None or col is None:
            return

        # get cell value
        if hasattr(self.tasks_table, "get_cell_at"):
            value = self.tasks_table.get_cell_at(row, col)
        else:
            value = self.tasks_table.get_cell(row, col)  # pragma: no cover - old textual

        col_label = self.tasks_table.columns[col].label
        if col_label == "Pool":
            self.filter_pool = None if self.filter_pool == value else str(value)
        elif col_label == "Status":
            self.filter_status = None if self.filter_status == value else str(value)
        elif col_label == "Action":
            self.filter_action = None if self.filter_action == value else str(value)
        elif col_label == "Labels":
            lbl = str(value).split(",")[0] if value else ""
            self.filter_label = None if self.filter_label == lbl else lbl
        self.refresh_data()

    def action_clear_filters(self) -> None:
        self.filter_pool = None
        self.filter_status = None
        self.filter_action = None
        self.filter_label = None
        self.refresh_data()

    def action_copy_id(self) -> None:
        """Copy the selected task's ID to the system clipboard."""
        if self.query_one(TabbedContent).active != "tasks":
            return

        row = self.tasks_table.cursor_row
        if row is None:
            return

        if hasattr(self.tasks_table, "get_row_key"):
            row_key = self.tasks_table.get_row_key(row)
        else:  # pragma: no cover - old Textual
            row_obj = (
                self.tasks_table.get_row_at(row)
                if hasattr(self.tasks_table, "get_row_at")
                else None
            )
            row_key = getattr(row_obj, "key", None) if row_obj else None

        if not row_key:
            return

        try:
            from swarmauri_state_clipboard import ClipboardState

            ClipboardState.clipboard_paste(str(row_key))
            self.toast(f"Copied {row_key}", style="green")
        except Exception as exc:  # noqa: BLE001
            self.toast(f"Copy failed: {exc}", style="red")

    # ── periodic refresh logic ─────────────────────────────────────────────
    def refresh_data(self) -> None:
        tasks = list(self.client.tasks.values()) or self.backend.tasks

        # apply filters
        if self.filter_pool:
            tasks = [t for t in tasks if t.get("pool") == self.filter_pool]
        if self.filter_status:
            tasks = [t for t in tasks if t.get("status") == self.filter_status]
        if self.filter_action:
            tasks = [
                t
                for t in tasks
                if t.get("payload", {}).get("action") == self.filter_action
            ]
        if self.filter_label:
            tasks = [
                t
                for t in tasks
                if self.filter_label in t.get("labels", [])
            ]

        # sort
        if self.sort_key:
            def _key(task):
                if self.sort_key == "action":
                    return task.get("payload", {}).get("action")
                if self.sort_key == "label":
                    return ",".join(task.get("labels", []))
                if self.sort_key == "duration":
                    return task.get("duration") or 0
                return task.get(self.sort_key)

            tasks.sort(key=lambda t: _key(t) or "")
        if self.client.workers:
            workers = {}
            for wid, data in self.client.workers.items():
                info = {**data}
                ts_raw = info.get("last_seen", datetime.utcnow().timestamp())
                try:
                    ts = float(ts_raw)
                except (TypeError, ValueError):
                    ts = datetime.utcnow().timestamp()
                info["last_seen"] = datetime.utcfromtimestamp(ts)
                workers[wid] = info
        else:
            workers = self.backend.workers

        # 1 – workers and counts
        if self.client.queues:
            self.queue_len = sum(self.client.queues.values())
        else:
            self.queue_len = sum(
                1 for t in tasks if getattr(t, "status", t.get("status")) == "running"
            )
        self.done_len = sum(1 for t in tasks if getattr(t, "status", t.get("status")) == "done")
        self.fail_len = sum(1 for t in tasks if getattr(t, "status", t.get("status")) == "failed")
        self.worker_len = len(workers)
        self.workers_view.update_workers(workers)

        # 2 – tasks table
        row = self.tasks_table.cursor_row
        column = self.tasks_table.cursor_column
        self.tasks_table.clear()
        seen: set[str] = set()
        for t in tasks:
            tid = t.get("id")
            if tid in seen:
                continue
            pool = t.get("pool", "")
            status = t.get("status")
            action = t.get("payload", {}).get("action", "")
            labels = ",".join(t.get("labels", []))
            started = t.get("started_at")
            finished = t.get("finished_at")
            duration = t.get("duration")
            ts = t.get("time", "")
            prefix = ""
            children = t.get("result", {}).get("children")
            if children:
                prefix = "- " if tid not in self.collapsed else "+ "
            self.tasks_table.add_row(
                f"{prefix}{tid}",
                pool,
                status,
                action,
                labels,
                (
                    datetime.utcfromtimestamp(started).isoformat(timespec="seconds")
                    if started
                    else ""
                ),
                (
                    datetime.utcfromtimestamp(finished).isoformat(timespec="seconds")
                    if finished
                    else ""
                ),
                str(duration) if duration is not None else "",
                key=str(tid),
            )
            seen.add(tid)
            if children and tid not in self.collapsed:
                for cid in children:
                    child = next((c for c in tasks if c.get("id") == cid), None)
                    if child and cid not in seen:
                        c_labels = ",".join(child.get("labels", []))
                        c_start = child.get("started_at")
                        c_finish = child.get("finished_at")
                        c_dur = child.get("duration")
                        self.tasks_table.add_row(
                            f"  {cid}",
                            child.get("pool", ""),
                            child.get("status"),
                            child.get("payload", {}).get("action", ""),
                            c_labels,
                            (
                                datetime.utcfromtimestamp(c_start).isoformat(timespec="seconds")
                                if c_start
                                else ""
                            ),
                            (
                                datetime.utcfromtimestamp(c_finish).isoformat(timespec="seconds")
                                if c_finish
                                else ""
                            ),
                            str(c_dur) if c_dur is not None else "",
                            key=str(cid),
                        )
                        seen.add(cid)

        # restore selection
        if row is not None and row < len(self.tasks_table.rows):
            self.tasks_table.cursor_coordinate = (row, column or 0)

        # 3 – error table
        if self.fail_len:
            self.err_table.clear()
            for t in (t for t in tasks if getattr(t, "status", t.get("status")) == "failed"):
                err_file = getattr(t, "error_file", t.get("error_file"))
                link = f"[link=file://{err_file}]open[/link]" if err_file else ""
                tid = getattr(t, "id", t.get("id"))
                result = getattr(t, "result", t.get("result", {})) or {}
                err_msg = result.get("error", "")
                self.err_table.add_row(str(tid), f"{err_msg} {link}".strip())

    # ── open selected file in editor instead of browser ────────────────────
    async def on_data_table_cell_selected(self, event: DataTable.CellSelected) -> None:
        if isinstance(event.value, str) and event.value.startswith("[link="):
            path = event.value.split("=", 1)[1].split("]", 1)[0]
            await self.open_editor(Path(path).as_posix())

    # ----------------------------------------------------------------------—
    async def open_editor(self, file_path: str) -> None:
        parsed = urlparse(file_path)
        if parsed.scheme and parsed.scheme != "file":
            try:
                tmp, adapter, key = download_remote(file_path)
            except Exception as exc:
                self.toast(f"Cannot download {file_path}: {exc}", style="error")
                return
            self._remote_info = (adapter, key, tmp)
            text = tmp.read_text(encoding="utf-8")
            self._current_file = tmp.as_posix()
        else:
            try:
                text = Path(file_path).read_text(encoding="utf-8")
            except Exception as exc:
                self.toast(f"Cannot open {file_path}: {exc}", style="error")
                return
            self._remote_info = None
            self._current_file = file_path

        pane_id = file_path
        if not self.file_tabs.get_child_by_id(pane_id):
            editor = TextArea(id=f"editor_{len(self.file_tabs.panes)}")
            editor.load_text(text)
            editor.language = "python"
            await self.file_tabs.add_pane(TabPane(Path(file_path).name, editor, id=pane_id))
            self.file_tabs.display = True
        else:
            editor = self.file_tabs.query_one(f"#{pane_id} TextArea")
            editor.load_text(text)
        self.file_tabs.active = pane_id
        self.toast(f"Editing {file_path}", style="success", duration=1.5)

    # ------------------------------------------------------------------
    async def _show_reconnect(self, message: str) -> None:
        if self._reconnect_screen:
            return
        self._reconnect_screen = ReconnectScreen(message, self.retry_connection)
        await self.push_screen(self._reconnect_screen)

    async def _dismiss_reconnect(self) -> None:
        if self._reconnect_screen:
            await self._reconnect_screen.dismiss()
            self._reconnect_screen = None

    async def retry_connection(self) -> None:
        self.run_worker(self.client.listen(), exclusive=True)
        ok = await self.backend.refresh()
        if ok:
            await self._dismiss_reconnect()
        else:
            await self._show_reconnect(self.backend.last_error or "Connection failed")


# ────────────────────────────────────────────────────────────────────────────
if __name__ == "__main__":
    import argparse

    parser = argparse.ArgumentParser(description="Peagen dashboard")
    parser.add_argument("--gateway-url", default="http://localhost:8000")
    args = parser.parse_args()

    QueueDashboardApp(gateway_url=args.gateway_url).run()<|MERGE_RESOLUTION|>--- conflicted
+++ resolved
@@ -129,13 +129,11 @@
         ("5", "switch('templates')", "Templates"),
         ("ctrl+s", "save_file", "Save"),
         ("c", "toggle_children", "Collapse"),
-<<<<<<< HEAD
         ("y", "copy_id", "Copy"),
-=======
+
         ("s", "cycle_sort", "Sort"),
         ("f", "filter_by_cell", "Filter"),
         ("escape", "clear_filters", "Clear Filters"),
->>>>>>> 51c34de4
         ("q", "quit", "Quit"),
     ]
 
