--- conflicted
+++ resolved
@@ -30,12 +30,9 @@
     materialise_packages,
     _materialise_source_pkg,
 )
-<<<<<<< HEAD
 from peagen._template_sets import install_template_sets
-=======
 from swarmauri_standard.programs.Program import Program
 import importlib
->>>>>>> 2114a460
 from peagen.storage_adapters import make_adapter_for_uri
 from peagen.schemas import MANIFEST_V3_SCHEMA  # JSON-Schema dict
 from jsonschema import validate as json_validate, ValidationError
@@ -61,16 +58,13 @@
     no_source: bool = typer.Option(
         False, help="Skip cloning/copying `source_packages` (debug only)"
     ),
-<<<<<<< HEAD
     install_template_sets: bool = typer.Option(
         True, "--install-template-sets/--no-install-template-sets",
         help="Install template sets before fetching",
-=======
-    evaluator_pool: Optional[str] = typer.Option(
-        None,
-        help="Evaluator pool class path 'module:Class' to run after fetch",
->>>>>>> 2114a460
-    ),
+#     evaluator_pool: Optional[str] = typer.Option(
+#         None,
+#         help="Evaluator pool class path 'module:Class' to run after fetch",
+#     ),
 ):
     """
     Reconstruct a complete workspace from manifest(s).
@@ -92,13 +86,14 @@
 
     typer.echo(f"workspace: {out_dir}")
 
-    if evaluator_pool:
-        module_name, cls_name = evaluator_pool.split(":")
-        pool_cls = getattr(importlib.import_module(module_name), cls_name)
-        pool = pool_cls()
-        program = Program.from_workspace(out_dir)
-        result = pool.evaluate(program)
-        typer.echo(json.dumps(result))
+#     Future example of integration:
+#     if evaluator_pool:
+#         module_name, cls_name = evaluator_pool.split(":")
+#         pool_cls = getattr(importlib.import_module(module_name), cls_name)
+#         pool = pool_cls()
+#         program = Program.from_workspace(out_dir)
+#         result = pool.evaluate(program)
+#         typer.echo(json.dumps(result))
 
 
 # ───────────────────────────────────────────────────────────── patch ──
