--- conflicted
+++ resolved
@@ -27,95 +27,6 @@
 @common_peagen_options
 def process_cmd(
     ctx: typer.Context,
-<<<<<<< HEAD
-    # ── legacy positional ────────────────────────────────────────────────────
-    projects_payload: str = typer.Argument(
-        ...,
-        help="YAML path/URI with a PROJECTS list (file:// default).",
-    ),
-    # ── legacy options (must stay) ───────────────────────────────────────────
-    project_name: Optional[str] = typer.Option(
-        None, help="Name of a single project to process."
-    ),
-    template_base_dir: Optional[str] = typer.Option(
-        None, help="Root directory for template lookup (file:// auto-prefix)."
-    ),
-    additional_package_dirs: Optional[str] = typer.Option(
-        None,
-        help="Comma-separated list of extra directories for Jinja loading.",
-    ),
-    provider: Optional[str] = typer.Option(None, help="LLM provider ID."),
-    model_name: Optional[str] = typer.Option(None, help="Model name to use."),
-    trunc: bool = typer.Option(True, help="Truncate LLM responses."),
-    start_idx: Optional[int] = typer.Option(
-        None, help="Start at file index (see `peagen sort`)."
-    ),
-    start_file: Optional[str] = typer.Option(
-        None, help="Start at specific filename (see `peagen sort`)."
-    ),
-    include_swarmauri: bool = typer.Option(
-        True,
-        "--include-swarmauri/--no-include-swarmauri",
-        help="Clone swarmauri-sdk into Jinja search path.",
-    ),
-    swarmauri_dev: bool = typer.Option(
-        False,
-        "--swarmauri-dev/--no-swarmauri-dev",
-        help="Clone dev branch of swarmauri-sdk instead of main.",
-    ),
-    api_key: Optional[str] = typer.Option(
-        None,
-        help="Explicit LLM API key; else we read <PROVIDER>_API_KEY env or .env.",
-    ),
-    env: str = typer.Option(".env", help="Env-file path for LLM API key lookup."),
-    verbose: int = typer.Option(
-        0, "-v", "--verbose", count=True, help="Verbosity (-v/-vv/-vvv)."
-    ),
-    # ── v2 additions ─────────────────────────────────────────────────────────
-    transitive: bool = typer.Option(
-        False,
-        "--transitive/--no-transitive",
-        help="Only process transitive dependencies when starting mid-stream.",
-    ),
-    workers: int = typer.Option(
-        None,
-        "--workers",
-        "-w",
-        help="Render worker pool size (0 = sequential).",
-    ),
-    agent_prompt_template_file: Optional[str] = typer.Option(
-        None, help="Override system-prompt Jinja template."
-    ),
-    notify: Optional[str] = typer.Option(
-        None,
-        "--notify",
-        help="Redis URL or bare channel name for event publishing.",
-    ),
-    # ── artifact storage flags ────────────────────────────────────────────────
-    artifacts: Optional[str] = typer.Option(
-        None,
-        "--artifacts",
-        "-a",
-        help="Where to write outputs: dir://PATH or s3://ENDPOINT[/PREFIX].",
-    ),
-    org: Optional[str] = typer.Option(
-        None,
-        "--org",
-        "-o",
-        help="Organization slug (used as S3 bucket name and metadata).",
-    ),
-    access_key: Optional[str] = typer.Option(
-        None, "--access-key", help="S3/MinIO access key (overrides AWS_ACCESS_KEY_ID)."
-    ),
-    secret_key: Optional[str] = typer.Option(
-        None,
-        "--secret-key",
-        help="S3/MinIO secret key (overrides AWS_SECRET_ACCESS_KEY).",
-    ),
-    insecure: bool = typer.Option(
-        False, "--insecure", help="When using s3://, disable TLS (use plain HTTP)."
-    ),
-=======
     projects_payload: str = typer.Argument(..., help="YAML path/URI with a PROJECTS list."),
     project_name: Optional[str] = typer.Option(None, help="Name of a single project to process."),
     template_base_dir: Optional[str] = typer.Option(None, help="Root dir for template lookup."),
@@ -139,26 +50,12 @@
     access_key: Optional[str] = typer.Option(None, "--access-key", help="S3/MinIO access key."),
     secret_key: Optional[str] = typer.Option(None, "--secret-key", help="S3/MinIO secret key."),
     insecure: bool = typer.Option(False, "--insecure", help="When using s3://, disable TLS."),
->>>>>>> 16a5c6dd
 ):
     """
     Main *process* entry—keeps every legacy flag but speaks v2 under the hood.
     """
     toml_cfg = load_peagen_toml()
 
-<<<<<<< HEAD
-    # 1) GENERAL
-    general = toml_cfg.get("general", {})
-    org = org if org is not None else general.get("org")
-    workers = workers if workers is not None else general.get("workers", 0)
-
-    # 2) LLM
-    llm = toml_cfg.get("llm", {})
-    provider = provider if provider is not None else llm.get("default_provider")
-    model_name = model_name if model_name is not None else llm.get("default_model_name")
-    # default_temp = llm.get("default_temperature", 1.0)
-    # default_max_tok = llm.get("default_max_tokens", 4096)
-=======
     # ── GENERAL & LLM ────────────────────────────────────────────────────────
     workspace    = toml_cfg.get("workspace", {})
     org        = org if org is not None else workspace.get("org")
@@ -166,62 +63,17 @@
     llm        = toml_cfg.get("llm", {})
     provider   = provider if provider is not None else llm.get("default_provider")
     model_name = model_name if model_name is not None else llm.get("default_model_name")
->>>>>>> 16a5c6dd
 
     if api_key is None and provider:
         prov_tbl = llm.get(provider, {}) or llm.get(provider.lower(), {})
-<<<<<<< HEAD
-        api_key = prov_tbl.get("api_key") or prov_tbl.get("API_KEY")
-
-    # 3) STORAGE
-    storage = toml_cfg.get("storage", {})
-    # pick which adapter to use
-    default_store = storage.get("default_storage_adapter", "file")
-    # if user passed --artifacts, we'll parse that later; otherwise pick from TOML
-    # store_adapter = default_store if artifacts is None else None
-
-    adapters = storage.get("adapters", {})
-    file_cfg = adapters.get("file", {})
-    minio_cfg = adapters.get("minio", {})
-=======
         api_key  = prov_tbl.get("api_key") or prov_tbl.get("API_KEY")
 
     # ── STORAGE CONFIG ────────────────────────────────────────────────────────
     storage_cfg = toml_cfg.get("storage", {})
     adapters    = storage_cfg.get("adapters", {})
->>>>>>> 16a5c6dd
 
     # derive artifacts URI: CLI override or TOML default
     if artifacts is None:
-<<<<<<< HEAD
-        if default_store == "file":
-            # local output_dir
-            artifacts = file_cfg.get("output_dir")
-        elif default_store == "minio":
-            ep = minio_cfg.get("endpoint")
-            minio_cfg.get("bucket")
-            artifacts = f"s3://{ep}"
-
-    # 4) PUBLISHER
-    pubs = toml_cfg.get("publishers", {})
-    default_pub = pubs.get("default_publisher", {})
-    redis_cfg = pubs.get(default_pub, {})
-
-    if redis_cfg:
-        notify = "peagen.events"
-
-    # ── Sanity checks ───────────────────────────────────────────────────────
-    if start_idx and start_file:
-        typer.echo("❌  Cannot use both --start-idx and --start-file.")
-        raise typer.Exit(1)
-    if not project_name and (start_idx or start_file):
-        typer.echo("❌  --start-idx/start-file need --project-name.")
-        raise typer.Exit(1)
-    if not provider or not model_name:
-        typer.echo(
-            "❌  --provider and --model-name are required (via CLI or .peagen.toml)."
-        )
-=======
         default_store = storage_cfg.get("default_storage_adapter", "file")
         default_cfg   = adapters.get(default_store, {})
         artifacts     = default_cfg.get("output_dir") if default_store == "file" \
@@ -236,45 +88,11 @@
     # ── SANITY CHECKS ─────────────────────────────────────────────────────────
     if (start_idx and start_file) or (not provider or not model_name):
         typer.echo("❌ Invalid combination of flags.")
->>>>>>> 16a5c6dd
         raise typer.Exit(1)
 
     # ── BUILD PUBLISHER ──────────────────────────────────────────────────────
     bus = None
     if notify:
-<<<<<<< HEAD
-        if "://" in notify:
-            uri = notify
-            channel = "peagen.events"
-        else:
-            # build from TOML defaults under [publishers.redis]
-            host = redis_cfg.get("host", "localhost")
-            port = redis_cfg.get("port", 6379)
-            db = redis_cfg.get("db", 0)
-            pwd = redis_cfg.get("password")
-            auth = f":{pwd}@" if pwd else ""
-            uri = f"redis://{auth}{host}:{port}/{db}"
-            channel = notify
-        bus = RedisPublisher(uri)
-        bus.publish(channel, {"type": "process.started"})
-
-    # …and your storage‐adapter selection can then test:
-    if artifacts.startswith("s3://"):
-        # use MinioStorageAdapter with access_key, secret_key from CLI or TOML:
-        ak = access_key or minio_cfg.get("access_key_id")
-        sk = secret_key or minio_cfg.get("secret_access_key")
-        storage_adapter = MinioStorageAdapter(
-            endpoint=minio_cfg.get("endpoint"),
-            access_key=ak,
-            secret_key=sk,
-            bucket=minio_cfg.get("bucket"),
-            secure=not insecure,
-        )
-    else:
-        storage_adapter = FileStorageAdapter(
-            root_dir=Path(artifacts or file_cfg.get("output_dir", "."))
-        )
-=======
         parsed_nt = urlparse(notify)
         pub_name  = parsed_nt.scheme or notify
 
@@ -305,7 +123,6 @@
 
     extra_store      = adapters.get(adapter_name, {}) or {}
     storage_adapter  = StoreCls(**extra_store)
->>>>>>> 16a5c6dd
 
     # ── PREPARE ENV & INSTANTIATE Peagen ────────────────────────────────────
     projects_payload   = PathOrURI(projects_payload)
@@ -321,50 +138,6 @@
 
     _config.update(truncate=trunc, revise=False, transitive=transitive, workers=workers)
     resolved_key = _resolve_api_key(provider, api_key, env)
-<<<<<<< HEAD
-    agent_env = {
-        "provider": provider,
-        "model_name": model_name,
-        "api_key": resolved_key,
-    }
-    if agent_prompt_template_file:
-        agent_env["agent_prompt_template_file"] = agent_prompt_template_file
-
-    # Instantiate engine
-    pea = Peagen(
-        projects_payload_path=str(projects_payload),
-        template_base_dir=str(template_base_dir) if template_base_dir else None,
-        additional_package_dirs=extra_dirs,
-        agent_env=agent_env,
-        storage_adapter=storage_adapter,
-        org=org,
-    )
-
-    # Logging level
-    if verbose >= 3:
-        pea.logger.set_level(10)  # DEBUG
-    elif verbose == 2:
-        pea.logger.set_level(20)  # INFO
-    elif verbose == 1:
-        pea.logger.set_level(30)  # NOTICE
-
-    # Dispatch
-    start = time.time()
-    try:
-        if project_name:
-            _process_single(
-                pea,
-                project_name,
-                start_idx,
-                start_file,
-                transitive_only=transitive,
-            )
-        else:
-            pea.process_all_projects()
-    except KeyboardInterrupt:
-        typer.echo("\nInterrupted.  Bye.")
-        raise typer.Exit(1)
-=======
     agent_env    = {"provider": provider, "model_name": model_name, "api_key": resolved_key}
     if agent_prompt_template_file:
         agent_env["agent_prompt_template_file"] = agent_prompt_template_file
@@ -398,7 +171,6 @@
         except KeyboardInterrupt:
             typer.echo("\nInterrupted.  Bye.")
             raise typer.Exit(1)
->>>>>>> 16a5c6dd
 
         dur = time.time() - start
         pea.logger.info(f"{Fore.GREEN}Done in {dur:.1f}s{Fore.RESET}")
@@ -426,11 +198,7 @@
         pea.process_single_project(project, start_file=start_file)
     else:
         pea.process_single_project(
-<<<<<<< HEAD
-            project, start_idx=start_idx or 0, transitive_only=transitive_only
-=======
             project,
             start_idx=start_idx or 0,
             transitive_only=transitive_only,
->>>>>>> 16a5c6dd
         )