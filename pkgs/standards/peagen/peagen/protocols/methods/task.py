from __future__ import annotations
from typing import Optional

from pydantic import BaseModel, ConfigDict

from peagen.orm import Status
from peagen.protocols._registry import register


class SubmitParams(BaseModel):
    """Parameters for the ``Task.submit`` RPC method."""

    model_config = ConfigDict(extra="allow")

    id:   str
    pool: str
    repo: str | None = None
    ref: str | None = None
    payload: dict
    status: Status = Status.waiting
    note: str | None = None
    config_toml: str | None = None
    labels: list[str] | None = None
    result: Optional[dict] = None


SubmitParams.model_rebuild()


class SubmitResult(BaseModel):
    """Result envelope returned by ``Task.submit``."""

    model_config = ConfigDict(extra="forbid")
<<<<<<< HEAD
    pool: str
    repo: str | None = None
    ref: str | None = None
    payload: dict
    status: Status = Status.waiting
    note: str | None = None
    config_toml: str | None = None
    labels: list[str] | None = None
=======
    id: str
>>>>>>> 0dabe84f
    result: Optional[dict] = None


class SimpleSelectorParams(BaseModel):
    """Common selector parameter used by control RPC methods."""

    model_config = ConfigDict(extra="forbid")

    selector: str


class CountResult(BaseModel):
    """Result model containing only a count field."""

    model_config = ConfigDict(extra="forbid")

    count: int


class GetParams(BaseModel):
    """Parameters for ``Task.get``."""

    model_config = ConfigDict(extra="forbid")

    taskId: str


class GetResult(SubmitResult):
    """Result returned by ``Task.get`` -- identical to :class:`SubmitResult`."""


class PatchParams(BaseModel):
    """Parameters for ``Task.patch``."""

    model_config = ConfigDict(extra="allow")

    taskId: str
    changes: dict


class PatchResult(SubmitResult):
    """Result returned by ``Task.patch``."""


TASK_SUBMIT = register(
    method="Task.submit",
    params_model=SubmitParams,
    result_model=SubmitResult,
)


TASK_PATCH = register(
    method="Task.patch",
    params_model=PatchParams,
    result_model=PatchResult,
)

TASK_GET = register(
    method="Task.get",
    params_model=GetParams,
    result_model=GetResult,
)

TASK_CANCEL = register(
    method="Task.cancel",
    params_model=SimpleSelectorParams,
    result_model=CountResult,
)

TASK_PAUSE = register(
    method="Task.pause",
    params_model=SimpleSelectorParams,
    result_model=CountResult,
)

TASK_RESUME = register(
    method="Task.resume",
    params_model=SimpleSelectorParams,
    result_model=CountResult,
)

TASK_RETRY = register(
    method="Task.retry",
    params_model=SimpleSelectorParams,
    result_model=CountResult,
)

TASK_RETRY_FROM = register(
    method="Task.retry_from",
    params_model=SimpleSelectorParams,
    result_model=CountResult,
)<|MERGE_RESOLUTION|>--- conflicted
+++ resolved
@@ -31,18 +31,7 @@
     """Result envelope returned by ``Task.submit``."""
 
     model_config = ConfigDict(extra="forbid")
-<<<<<<< HEAD
-    pool: str
-    repo: str | None = None
-    ref: str | None = None
-    payload: dict
-    status: Status = Status.waiting
-    note: str | None = None
-    config_toml: str | None = None
-    labels: list[str] | None = None
-=======
     id: str
->>>>>>> 0dabe84f
     result: Optional[dict] = None
 
 
