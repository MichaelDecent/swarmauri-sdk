--- conflicted
+++ resolved
@@ -203,14 +203,9 @@
     if storage_adapter:
         key = f"{project_name}/{rendered_name}"
         with open(out_path, "rb") as fsrc:
-<<<<<<< HEAD
-            artifact_uri = storage_adapter.upload(key, fsrc)
-        print(f" - Uploaded COPY to storage key: {key}")
-=======
             storage_adapter.upload(key, fsrc)
         if log:
             log.info(f" - Uploaded COPY to storage key: {key}")
->>>>>>> bbcd8489
 
     manifest_writer.add(
         {
@@ -274,14 +269,9 @@
     if storage_adapter:
         key = f"{project_name}/{rendered_name}"
         with open(out_path, "rb") as fsrc:
-<<<<<<< HEAD
-            artifact_uri = storage_adapter.upload(key, fsrc)
-        print(f" - Uploaded GENERATE to storage key: {key}")
-=======
             storage_adapter.upload(key, fsrc)
         if log:
             log.info(f" - Uploaded GENERATE to storage key: {key}")
->>>>>>> bbcd8489
 
     manifest_writer.add(
         {
@@ -464,18 +454,13 @@
                 )
 
     # ─── STEP 6: Finalize manifest ────────────────────────────────────────
-<<<<<<< HEAD
     final_manifest_uri = manifest_writer.finalise()
-    cfg["manifest_path"] = str(final_manifest_uri)
-    print(f"Manifest written to: {final_manifest_uri}")
-    print(f"========== Completed project '{project_name}' ==========\n")
-=======
+
     # final_manifest_path = manifest_writer.finalise()
     # cfg["manifest_path"] = str(final_manifest_path)
     # print(f"Manifest written to: {final_manifest_path}")
     if logger:
         logger.info(f"========== Completed project '{project_name}' ==========\n")
->>>>>>> bbcd8489
 
     return sorted_records, next_idx
 
