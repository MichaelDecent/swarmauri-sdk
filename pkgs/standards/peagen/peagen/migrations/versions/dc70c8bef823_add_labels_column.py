--- conflicted
+++ resolved
@@ -22,7 +22,6 @@
 
 
 def upgrade() -> None:
-<<<<<<< HEAD
     """Add labels column to tasks."""
     bind = op.get_bind()
     insp = sa.inspect(bind)
@@ -37,10 +36,6 @@
                 server_default=sa.text("'[]'"),
             ),
         )
-=======
-    """No-op upgrade."""
-    pass
->>>>>>> 0678babd
 
 
 def downgrade() -> None:
