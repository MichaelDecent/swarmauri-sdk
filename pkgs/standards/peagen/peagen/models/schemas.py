from __future__ import annotations
from enum import Enum
from typing import List, Optional
from pydantic import BaseModel, Field
import uuid




class Role(str, Enum):
    admin = "admin"
    user = "user"
    worker = "worker"


class Status(str, Enum):
<<<<<<< HEAD
    """Enumeration of task states."""

=======
>>>>>>> 3202e5a4
    queued = "queued"
    waiting = "waiting"
    input_required = "input_required"
    auth_required = "auth_required"
    approved = "approved"
    rejected = "rejected"
    dispatched = "dispatched"
    running = "running"
    paused = "paused"
    success = "success"
    failed = "failed"
    cancelled = "cancelled"


class Task(BaseModel):
    id: str = Field(default=str(uuid.uuid4()))
    pool: str
    payload: dict
<<<<<<< HEAD
    status: Status = Status.queued
=======
    status: Status = Status.waiting
>>>>>>> 3202e5a4
    result: Optional[dict] = None
    deps: List[str] = Field(default_factory=list)
    edge_pred: str | None = None
    labels: List[str] = Field(default_factory=list)
    in_degree: int = 0
    config_toml: str | None = None

    def get(self, key: str, default=None):
        """Dictionary-style access to Task fields."""
        return self.__dict__.get(key, default)


class Pool(BaseModel):
    name: str
    members: List[str] = Field(default_factory=list)


class User(BaseModel):
    username: str
    role: Role = Role.user<|MERGE_RESOLUTION|>--- conflicted
+++ resolved
@@ -14,11 +14,8 @@
 
 
 class Status(str, Enum):
-<<<<<<< HEAD
     """Enumeration of task states."""
 
-=======
->>>>>>> 3202e5a4
     queued = "queued"
     waiting = "waiting"
     input_required = "input_required"
@@ -37,11 +34,7 @@
     id: str = Field(default=str(uuid.uuid4()))
     pool: str
     payload: dict
-<<<<<<< HEAD
-    status: Status = Status.queued
-=======
     status: Status = Status.waiting
->>>>>>> 3202e5a4
     result: Optional[dict] = None
     deps: List[str] = Field(default_factory=list)
     edge_pred: str | None = None
