--- conflicted
+++ resolved
@@ -13,16 +13,10 @@
 GROUPS = {
     "template_sets": ("peagen.template_sets", None),  # None = allow modules or classes
     "storage_adapters": ("peagen.storage_adapters", object),
-<<<<<<< HEAD
-    "publishers": ("peagen.publishers", object),
-    "indexers": ("peagen.indexers", object),
-    "evaluators": ("peagen.evaluators", object),
-=======
     "publishers":       ("peagen.publishers",       object),
     "indexers":         ("peagen.indexers",         object),
     "result_backends":  ("peagen.result_backends",  object),
     "evaluators":       ("peagen.evaluators",       object),
->>>>>>> 51b09d80
 }
 
 registry: Dict[str, Dict[str, object]] = defaultdict(dict)
