--- conflicted
+++ resolved
@@ -58,17 +58,8 @@
             # assume default scheme redis://
             redis_uri = f"redis://{auth}{host}:{port}/{db}"
 
-<<<<<<< HEAD
-        Args:
-            uri (str): full Redis URI, in one of the forms:
-                       - Legacy auth (no ACL): "redis://:<password>@host:port/db"
-                       - ACL user auth      : "redis://<username>:<password>@host:port/db"
-        """
-        self._client: redis.Redis = redis.from_url(uri, decode_responses=True)
-=======
         # 3) create the client
         self._client: redis.Redis = redis.from_url(redis_uri, decode_responses=True)
->>>>>>> 16a5c6dd
 
     def publish(self, channel: str, payload: Dict[str, Any]) -> None:
         """Fire-and-forget JSON message to the given channel."""
