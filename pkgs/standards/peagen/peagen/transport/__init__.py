--- conflicted
+++ resolved
@@ -1,13 +1,10 @@
 from peagen.transport.jsonrpc import RPCDispatcher
-<<<<<<< HEAD
-from peagen.transport.schemas import RPCRequest, RPCResponse, RPCError, RPCErrorData
-=======
+
 from peagen.transport.schemas import (
     RPCRequest,
     RPCResponse,
     RPCError,
     RPCErrorData,
 )
->>>>>>> 98c30d59
 
 __all__ = ["RPCDispatcher", "RPCRequest", "RPCResponse", "RPCError", "RPCErrorData"]