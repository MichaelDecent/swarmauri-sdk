"""Expand an evolve spec into multiple mutate tasks."""

from __future__ import annotations

import uuid
from pathlib import Path
from typing import Any, Dict, List
import os

import yaml

from peagen.models import Task, Status
from .fanout import fan_out
from peagen._utils.config_loader import resolve_cfg
from peagen.plugins import PluginManager
from peagen.plugins.vcs import pea_ref


def _load_spec(path_or_text: str) -> tuple[Path | None, dict]:
    """Return a tuple of (Path | None, parsed YAML)."""
    path = Path(path_or_text).expanduser()
    if path.exists():
        return path, yaml.safe_load(path.read_text())
    alt = Path(__file__).resolve().parents[2] / path_or_text
    if alt.exists():
        return alt, yaml.safe_load(alt.read_text())
    return None, yaml.safe_load(path_or_text)


async def evolve_handler(task_or_dict: Dict[str, Any] | Task) -> Dict[str, Any]:
    payload = task_or_dict.get("payload", {})
    args: Dict[str, Any] = payload.get("args", {})

    repo = args.get("repo")
    ref = args.get("ref", "HEAD")
    tmp_dir = None
    if repo:
        from peagen.core.fetch_core import fetch_single
        import tempfile

        tmp_dir = Path(tempfile.mkdtemp(prefix="peagen_repo_"))
        fetch_single(repo=repo, ref=ref, dest_root=tmp_dir)
        spec_path = (tmp_dir / args["evolve_spec"]).resolve()
    else:
        spec_path = Path(args["evolve_spec"]).expanduser()

    cfg = resolve_cfg()
    pm = PluginManager(cfg)
    try:
        vcs = pm.get("vcs")
    except Exception:  # pragma: no cover - optional
        vcs = None
<<<<<<< HEAD
    doc = yaml.safe_load(spec_path.read_text())
=======

    spec_path, doc = _load_spec(args["evolve_spec"])
>>>>>>> 96f48c8b
    jobs: List[Dict[str, Any]] = doc.get("JOBS", [])
    mutations = doc.get("operators", {}).get("mutation")

    pool = task_or_dict.get("pool", "default")
    children: List[Task] = []
    for job in jobs:
        if mutations is not None:
            job.setdefault("mutations", mutations)
        children.append(
            Task(
                id=str(uuid.uuid4()),
                pool=pool,
                status=Status.waiting,
                payload={"action": "mutate", "args": job},
            )
        )

    child_ids = await fan_out(
        task_or_dict,
        children,
        result={"evolve_spec": args["evolve_spec"]},
        final_status=Status.waiting,
    )

    if vcs and spec_path:
        repo_root = Path(vcs.repo.working_tree_dir)
        rel_spec = os.path.relpath(spec_path, repo_root)
        vcs.commit([rel_spec], f"evolve {spec_path.stem}")
        branches = [pea_ref("run", cid) for cid in child_ids]
        vcs.fan_out("HEAD", branches)
    result = {"children": child_ids, "jobs": len(jobs)}
    if tmp_dir:
        import shutil

        shutil.rmtree(tmp_dir, ignore_errors=True)
    return result<|MERGE_RESOLUTION|>--- conflicted
+++ resolved
@@ -50,12 +50,8 @@
         vcs = pm.get("vcs")
     except Exception:  # pragma: no cover - optional
         vcs = None
-<<<<<<< HEAD
-    doc = yaml.safe_load(spec_path.read_text())
-=======
 
     spec_path, doc = _load_spec(args["evolve_spec"])
->>>>>>> 96f48c8b
     jobs: List[Dict[str, Any]] = doc.get("JOBS", [])
     mutations = doc.get("operators", {}).get("mutation")
 
