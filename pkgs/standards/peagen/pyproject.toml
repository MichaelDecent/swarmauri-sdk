[project]
name = "peagen"
version = "0.1.4.dev3"
description = "Swarmauri's Peagan - An AI-driven contextual, dependency-based scaffolding tool for rapid content generation."
authors = [{ name = "Jacob Stewart", email = "jacob@swarmauri.com" }]
license = "Apache-2.0"
readme = "README.md"
repository = "https://github.com/swarmauri/swarmauri-sdk/pkgs/standards/peagen/peagen"
requires-python = ">=3.10,<3.13"
classifiers = [
    "License :: OSI Approved :: Apache Software License",
    "Programming Language :: Python :: 3.10",
    "Programming Language :: Python :: 3.11",
    "Programming Language :: Python :: 3.12",
]
dependencies = [

    # are servers optional?
    "httpx[http2]>=0.27", # required
    "websockets>=12", # need to push out to a standalone with extra
    "h11>=0.16.0",
    
    # are servers optional?
    "uvicorn[standard]>=0.29",
    "fastapi>=0.111",



    "python-dotenv", # does this come with standard?
    "pyyaml", # should come with swarmauri_standard, but we can explicitly mention here

    "jsonpatch>=1.33",
    "jsonschema>=4.18.5",

    "jinja2>=3.1.6", # should come with j2prompttemplate, but is it required anywhere else on its own?
    "inflect", # should come with j2prompttemplate, but is it required anywhere else on its own?
    "pgpy>=0.6.0",
    "psutil>=6.0",  # required for IO evaluator

    "typer",   # for cli
    "colorama",# for cli
    
    "textual", # for tui
    "rich", # for tui

    "swarmauri_core",
    "swarmauri_base",
    "swarmauri_standard",
    "swarmauri",
    "swarmauri_prompt_j2prompttemplate",

    "pydantic-settings>=2.2", 
    "pydantic[email]>=2.7", # why is this necessary?

    # plugins —————————————————————————————————————————————————————————————————————————
    # result_backends/indexers
    "sqlalchemy>=2.0",
    "alembic",
    "asyncpg>=0.30.0", # need to push out to a standalone with extra
    "psycopg2-binary", # need to push out to a standalone with extra
    "aiosqlite>=0.19.0", # needed for the SQLite fallback result backend
    
    # brokers (publishers/consumer dependencies)
    "redis", # this publisher needs to be pushed to its own standalone
    "redis[hiredis]>=5.0", # provides redis.asyncio
    "pika", # need to push out to a standalone with extra

    # artifacts
    "PyGithub", # this storage adapter needs to be pushed to its own standalone
    "minio", # this storage adapter needs to be pushed to its own standalone
    "GitPython",
    "paramiko",
    "s3fs",
    "pytest-monitor>=1.6.6",
    "filelock>=3.9",


    #core
    "filelock"

]


[tool.uv.sources]
swarmauri_core = { workspace = true }
swarmauri_base = { workspace = true }
swarmauri_standard = { workspace = true }

[tool.pytest.ini_options]
norecursedirs = ["combined", "scripts"]
markers = [
    "test: standard test",
    "unit: Unit tests",
    "i9n: Integration tests",
    "r8n: Regression tests",
    "timeout: mark test to timeout after X seconds",
    "xpass: Expected passes",
    "xfail: Expected failures",
    "acceptance: Acceptance tests",
    "perf: Performance tests that measure execution time and resource usage",
    "smoke: comprehensive smoke tests against live services",
    "e2e: end-to-end workflow tests",
]
timeout = 300
log_cli = true
log_cli_level = "INFO"
log_cli_format = "%(asctime)s [%(levelname)s] %(message)s"
log_cli_date_format = "%Y-%m-%d %H:%M:%S"
asyncio_default_fixture_loop_scope = "function"

[project.scripts]
peagen = "peagen.cli:app"

[build-system]
requires = ["poetry-core>=1.0.0"]
build-backend = "poetry.core.masonry.api"

[dependency-groups]
dev = [
    "pytest>=8.0",
    "pytest-asyncio>=0.24.0",
    "pytest-xdist>=3.6.1",
    "pytest-json-report>=1.5.0",
    "python-dotenv",
    "httpx>=0.27.0",
    "flake8>=7.0",
    "pytest-timeout>=2.3.1",
    "ruff>=0.9.9",
    "pytest-benchmark>=4.0.0",
    "textual>=3.3.0",
]

[project.entry-points."peagen.template_sets"]
react_atom                            = "peagen.template_sets.react_atom"
svelte_atom                           = "peagen.template_sets.svelte_atom"
vue_atom                              = "peagen.template_sets.vue_atom"
swarmauri_base                        = "peagen.template_sets.swarmauri_base"
swarmauri_core                        = "peagen.template_sets.swarmauri_core"
swarmauri_standard                    = "peagen.template_sets.swarmauri_standard"
swarmauri_standard_standalone         = "peagen.template_sets.swarmauri_standard_standalone"
swarmauri_community                   = "peagen.template_sets.swarmauri_community"
python_orm                            = "peagen.template_sets.python_orm"
rust_python_pkg                       = "peagen.template_sets.rust_python_pkg"
cpp_python_pkg                        = "peagen.template_sets.cpp_python_pkg"
init-project                          = "peagen.template_scaffold.project"
init-template-set                     = "peagen.template_scaffold.template_set"
init-doe-spec                         = "peagen.template_scaffold.doe_spec"
init-ci                               = "peagen.template_scaffold.ci"

[project.entry-points."peagen.plugins.storage_adapters"]
minio   = "peagen.plugins.storage_adapters.minio_storage_adapter:MinioStorageAdapter"
file    = "peagen.plugins.storage_adapters.file_storage_adapter:FileStorageAdapter"
github    = "peagen.plugins.storage_adapters.github_storage_adapter:GithubStorageAdapter"
gh_release    = "peagen.plugins.storage_adapters.gh_release_storage_adapter:GithubReleaseStorageAdapter"

[project.entry-points."peagen.plugins.git_filters"]
minio   = "peagen.plugins.git_filters.minio_filter:MinioFilter"
gh_release    = "peagen.plugins.git_filters.gh_release_filter:GithubReleaseFilter"
s3fs    = "peagen.plugins.git_filters.s3fs_filter:S3FSFilter"

[project.entry-points."peagen.plugins.vcs"]
git = "peagen.plugins.vcs.git_vcs:GitVCS"

[project.entry-points."peagen.vcs"]
git = "peagen.plugins.vcs.git_vcs:GitVCS"

[project.entry-points."peagen.plugins.publishers"]
redis   = "peagen.plugins.publishers.redis_publisher:RedisPublisher"
webhook = "peagen.plugins.publishers.webhook_publisher:WebhookPublisher"
rabbitmq = "peagen.plugins.publishers.rabbitmq_publisher:RabbitMQPublisher"

[project.entry-points."peagen.plugins.result_backends"]
local_fs = "peagen.plugins.result_backends.localfs_backend:LocalFsResultBackend"
postgres = "peagen.plugins.result_backends.postgres_backend:PostgresResultBackend"
in_memory = "peagen.plugins.result_backends.in_memory_backend:InMemoryResultBackend"

[project.entry-points."peagen.plugins.queues"]
redis = "peagen.plugins.queues.redis_queue:RedisQueue"
in_memory = "peagen.plugins.queues.in_memory_queue:InMemoryQueue"

[project.entry-points."peagen.plugins.selectors"]
result_backend = "peagen.plugins.selectors.result_backend_selector:ResultBackendSelector"
bootstrap = "peagen.plugins.selectors.bootstrap_selector:BootstrapSelector"
input = "peagen.plugins.selectors.input_selector:InputSelector"

[project.entry-points."peagen.plugins.mutators"]
default_mutator = "peagen.plugins.mutators.default_mutator:DefaultMutator"
echo_mutator = "peagen.plugins.mutators.echo_mutator:EchoMutator"
llm_prompt = "peagen.plugins.mutators.llm_prompt:LlmRewrite"
llm_prog_rewrite = "peagen.plugins.mutators.llm_prog_rewrite:LlmProgRewrite"

[project.entry-points."peagen.plugins.secret_drivers"]
env = "peagen.plugins.secret_drivers.env_secret:EnvSecret"
autogpg = "peagen.plugins.secret_drivers.autogpg_secretdriver:AutoGpgDriver"

[project.entry-points."peagen.plugins.evaluators"]
psutil_io = "peagen.plugins.evaluators.psutil_io:PsutilIOEvaluator"
perf_regression = "peagen.plugins.evaluators.pytest_perf_regression:PytestPerfRegressionEvaluator"
monitor = "peagen.plugins.evaluators.pytest_monitor:PytestMonitorEvaluator"
memray = "peagen.plugins.evaluators.pytest_memray_evaluator:PytestMemrayEvaluator"
pytest_profiling = "peagen.plugins.evaluators.pytest_profiling:PytestProfilingEvaluator"
benchmark = "peagen.plugins.evaluators.benchmark:PytestBenchmarkEvaluator"
simple_time = "peagen.plugins.evaluators.simple_time:SimpleTimeEvaluator"

[project.entry-points."peagen.plugins.evaluator_pools"]
default = "peagen.plugins.evaluator_pools.default:DefaultEvaluatorPool"

[tool.setuptools.package-data]
"peagen.jsonschemas" = ["*.json", "extras/*.json"]
"peagen" = [
  "tests/examples/locking_demo/*",
  "tests/examples/peagen_tomls/*",
  "tests/examples/2x2Grid/*",
  "alembic.ini",
  "migrations/**",
]

[tool.setuptools.packages.find]
<<<<<<< HEAD
include = [
    "peagen",
    "peagen.orm",
    "peagen.jsonschemas",
    "peagen.schemas",
]
=======
include = ["peagen", "peagen.*"]
>>>>>>> 98c30d59
<|MERGE_RESOLUTION|>--- conflicted
+++ resolved
@@ -214,15 +214,3 @@
   "alembic.ini",
   "migrations/**",
 ]
-
-[tool.setuptools.packages.find]
-<<<<<<< HEAD
-include = [
-    "peagen",
-    "peagen.orm",
-    "peagen.jsonschemas",
-    "peagen.schemas",
-]
-=======
-include = ["peagen", "peagen.*"]
->>>>>>> 98c30d59
