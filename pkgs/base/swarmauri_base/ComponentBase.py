--- conflicted
+++ resolved
@@ -89,16 +89,16 @@
     TTS = "TTS"
     STT = "STT"
     OCR = "OCR"
-<<<<<<< HEAD
+    PROGRAM = "Program"
+    EVALUATOR = "Evaluator"
+    EVALUATOR_RESULT = "EvaluatorResult"
+    EVALUATOR_POOL = "EvaluatorPool"
     INNER_PRODUCT = "InnerProduct"
     METRIC = "Metric"
     NORM = "Norm"
     SIMILARITY = "Similarity"
     PSEUDOMETRIC = "PseudoMetric"
     SEMINORM = "SemiNorm"
-    
-=======
->>>>>>> 54a5e00d
     PROGRAM = "Program"
     EVALUATOR = "Evaluator"
     EVALUATOR_RESULT = "EvaluatorResult"
