<<<<<<< HEAD
# swarmauri_base/ComponentBase.py
"""Core base component and resource type definitions."""
=======
"""Base component abstractions for the SwarmAuri SDK."""
>>>>>>> d828e50d

from enum import Enum
from typing import (
    ClassVar,
    Literal,
    Optional,
    TypeVar,
)

from pydantic import ConfigDict, Field

from swarmauri_base.DynamicBase import DynamicBase

###########################################
# Export Subclass Union for Legacy Support
###########################################
from swarmauri_base.DynamicBase import SubclassUnion as SubclassUnion
from swarmauri_base.LoggerMixin import LoggerMixin
from swarmauri_base.ServiceMixin import ServiceMixin
from swarmauri_base.YamlMixin import YamlMixin

###########################################
# ComponentBase
###########################################

T = TypeVar("T", bound="ComponentBase")


@DynamicBase.register_type()
class ComponentBase(LoggerMixin, YamlMixin, ServiceMixin, DynamicBase):
    """
    Base class for all components.
    """

    _type: ClassVar[str] = "ComponentBase"

    # Instance-attribute type (to support deserialization)
    type: Literal["ComponentBase"] = "ComponentBase"
    name: Optional[str] = None
    resource: str = Field(default="ComponentBase")
    version: str = "0.1.0"

    model_config = ConfigDict(extra="allow", arbitrary_types_allowed=True)


###########################################
# Resource Types Enum (This should become ResourceKinds)
###########################################
class ResourceTypes(Enum):
<<<<<<< HEAD
    """Enumeration of built-in resource type names."""
=======
    """Enumeration of core component resource types."""
>>>>>>> d828e50d
    UNIVERSAL_BASE = "ComponentBase"
    AGENT = "Agent"
    AGENT_FACTORY = "AgentFactory"
    CHAIN = "Chain"
    CHAIN_METHOD = "ChainMethod"
    CHUNKER = "Chunker"
    CONVERSATION = "Conversation"
    DISTANCE = "Distance"
    DOCUMENT_STORE = "DocumentStore"
    DOCUMENT = "Document"
    EMBEDDING = "Embedding"
    EXCEPTION = "Exception"
    IMAGE_GEN = "ImageGen"
    LLM = "LLM"
    MESSAGE = "Message"
    MEASUREMENT = "Measurement"
    PARSER = "Parser"
    PROMPT = "Prompt"
    STATE = "State"
    CHAINSTEP = "ChainStep"
    SCHEMA_CONVERTER = "SchemaConverter"
    SWARM = "Swarm"
    TOOLKIT = "Toolkit"
    TOOL = "Tool"
    PARAMETER = "Parameter"
    TRACE = "Trace"
    UTIL = "Util"
    VECTOR_STORE = "VectorStore"
    VECTOR = "Vector"
    VLM = "VLM"
    DATA_CONNECTOR = "DataConnector"
    TRANSPORT = "Transport"
    PUBLISHER = "Publisher"
    FACTORY = "Factory"
    PIPELINE = "Pipeline"
    SERVICE_REGISTRY = "ServiceRegistry"
    CONTROL_PANEL = "ControlPanel"
    TASK_MGMT_STRATEGY = "TaskMgmtStrategy"
    TOOL_LLM = "ToolLLM"
    TTS = "TTS"
    STT = "STT"
    OCR = "OCR"
    PROGRAM = "Program"
    EVALUATOR = "Evaluator"
    EVALUATOR_RESULT = "EvaluatorResult"
    EVALUATOR_POOL = "EvaluatorPool"
    RATE_LIMIT = "RateLimit"
    INNER_PRODUCT = "InnerProduct"
    METRIC = "Metric"
    NORM = "Norm"
    SIMILARITY = "Similarity"
    PSEUDOMETRIC = "PseudoMetric"
    SEMINORM = "SemiNorm"<|MERGE_RESOLUTION|>--- conflicted
+++ resolved
@@ -1,9 +1,6 @@
-<<<<<<< HEAD
 # swarmauri_base/ComponentBase.py
 """Core base component and resource type definitions."""
-=======
-"""Base component abstractions for the SwarmAuri SDK."""
->>>>>>> d828e50d
+
 
 from enum import Enum
 from typing import (
@@ -53,11 +50,7 @@
 # Resource Types Enum (This should become ResourceKinds)
 ###########################################
 class ResourceTypes(Enum):
-<<<<<<< HEAD
     """Enumeration of built-in resource type names."""
-=======
-    """Enumeration of core component resource types."""
->>>>>>> d828e50d
     UNIVERSAL_BASE = "ComponentBase"
     AGENT = "Agent"
     AGENT_FACTORY = "AgentFactory"
