[project]
name = "swarmauri-typing"
<<<<<<< HEAD
version = "0.7.4.dev10"
=======
<<<<<<< HEAD
version = "0.7.4.dev8"
=======
version = "0.7.4.dev9"
>>>>>>> upstream/mono/dev
>>>>>>> 7da5252e
description = "This repository includes typing used in the Swarmauri framework."
authors = [
    { name = "Jacob Stewart", email = "jacob@swarmauri.com" },
    ]
license = "Apache-2.0"
readme = { file = "README.md", content-type = "text/markdown" }
repository = "http://github.com/swarmauri/swarmauri-sdk"
classifiers = [
    "License :: OSI Approved :: Apache Software License",
    "Programming Language :: Python :: 3.10",
    "Programming Language :: Python :: 3.11",
    "Programming Language :: Python :: 3.12"
]
requires-python = ">=3.10,<3.13"

[tool.uv.sources]
swarmauri_core = { workspace = true }

[dependency-groups]
dev = [
"toml>=0.10.2",
"pytest>=8.0.0",
"pytest-xdist>=3.6.1",
"pytest-asyncio>=0.24.0",
"pytest-timeout>=2.3.1",
"pytest-json-report>=1.5.0",
"python-dotenv>=1.0.0",
"pytest-mock>=3.14.0",
"jsonschema>=4.18.5",
"ruff>=0.9.9",
"pytest-benchmark>=4.0.0",
]

[tool.pytest.ini_options]
markers = [
    "test: standard test",
    "unit: Unit tests",
    "i9n: Integration Tests",
    "r8n: Regression Tests",
    "timeout: mark test to timeout after X seconds",
    "xfail: Expected failures",
    "xpass: Expected passes",
    "acceptance: Acceptance tests",
    "perf: Performance tests that measure execution time and resource usage"
]

log_cli = true
log_cli_level = "INFO"
log_cli_format = "%(asctime)s [%(levelname)s] %(message)s"
log_cli_date_format = "%Y-%m-%d %H:%M:%S"

asyncio_default_fixture_loop_scope = "function"

[build-system]
requires = ["poetry-core>=1.0.0"]
build-backend = "poetry.core.masonry.api"<|MERGE_RESOLUTION|>--- conflicted
+++ resolved
@@ -1,14 +1,7 @@
 [project]
 name = "swarmauri-typing"
-<<<<<<< HEAD
 version = "0.7.4.dev10"
-=======
-<<<<<<< HEAD
-version = "0.7.4.dev8"
-=======
-version = "0.7.4.dev9"
->>>>>>> upstream/mono/dev
->>>>>>> 7da5252e
+
 description = "This repository includes typing used in the Swarmauri framework."
 authors = [
     { name = "Jacob Stewart", email = "jacob@swarmauri.com" },
