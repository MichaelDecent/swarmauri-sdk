--- conflicted
+++ resolved
@@ -1,10 +1,6 @@
 [project]
 name = "swarmauri-core"
-<<<<<<< HEAD
-version = "0.7.4.dev7"
-=======
 version = "0.7.4.dev8"
->>>>>>> 54a5e00d
 description = "This repository includes core interfaces for the Swarmauri framework."
 authors = [
 	{ name = "Jacob Stewart", email = "jacob@swarmauri.com" },
