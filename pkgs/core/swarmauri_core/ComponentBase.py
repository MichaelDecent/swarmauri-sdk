import json
from typing import (
    Any,
    Dict,
    Optional,
    List,
    Literal,
    TypeVar,
    Type,
    Union,
    ClassVar,
    Set,
    get_args,
)

from uuid import uuid4
from enum import Enum
import inspect
import hashlib
from pydantic import BaseModel, Field, ValidationError, field_validator
import logging
from swarmauri_core.typing import SubclassUnion


T = TypeVar("T", bound="ComponentBase")


class ResourceTypes(Enum):
    UNIVERSAL_BASE = "ComponentBase"
    AGENT = "Agent"
    AGENT_FACTORY = "AgentFactory"
    CHAIN = "Chain"
    CHAIN_METHOD = "ChainMethod"
    CHUNKER = "Chunker"
    CONVERSATION = "Conversation"
    DISTANCE = "Distance"
    DOCUMENT_STORE = "DocumentStore"
    DOCUMENT = "Document"
    EMBEDDING = "Embedding"
    EXCEPTION = "Exception"
    IMAGE_GEN = "ImageGen"
    LLM = "LLM"
    MESSAGE = "Message"
    MEASUREMENT = "Measurement"
    PARSER = "Parser"
    PROMPT = "Prompt"
    STATE = "State"
    CHAINSTEP = "ChainStep"
    SCHEMA_CONVERTER = "SchemaConverter"
    SWARM = "Swarm"
    TOOLKIT = "Toolkit"
    TOOL = "Tool"
    PARAMETER = "Parameter"
    TRACE = "Trace"
    UTIL = "Util"
    VECTOR_STORE = "VectorStore"
    VECTOR = "Vector"
    VCM = "VCM"
    DATA_CONNECTOR = "DataConnector"
    TRANSPORT = "Transport"
    FACTORY = "Factory"
    SERVICE_REGISTRY = "ServiceRegistry"
<<<<<<< HEAD
    CONTROL_PANEL = "ControlPanel"
    TASK_MGT_STRATEGY = "TaskMgtStrategy"
=======
>>>>>>> 42b30ef5


def generate_id() -> str:
    return str(uuid4())


class ComponentBase(BaseModel):
    name: Optional[str] = None
    id: str = Field(default_factory=generate_id)
    members: List[str] = Field(default_factory=list)
    owner: Optional[str] = None
    host: Optional[str] = None
    resource: str = Field(default="ComponentBase")
    version: str = "0.1.0"
    __swm_subclasses__: ClassVar[Set[Type["ComponentBase"]]] = set()
    type: Literal["ComponentBase"] = "ComponentBase"

    def __init_subclass__(cls, **kwargs):
        super().__init_subclass__(**kwargs)
        ComponentBase.__swm_register_subclass__(cls)

    @classmethod
    def __swm_register_subclass__(cls, subclass) -> None:
        logging.debug("__swm_register_subclass__ executed\n")

        if "type" in subclass.__annotations__:
            sub_type = subclass.__annotations__["type"]
            if sub_type not in [
                subclass.__annotations__["type"] for subclass in cls.__swm_subclasses__
            ]:
                cls.__swm_subclasses__.add(subclass)
        else:
            logging.warning(
                f"Subclass {subclass.__name__} does not have a type annotation"
            )

    @classmethod
    def __swm_reset_class__(cls):
        logging.debug("__swm_reset_class__ executed\n")
        for each in cls.__fields__:
            logging.debug(each, cls.__fields__[each].discriminator)
            if cls.__fields__[each].discriminator and each in cls.__annotations__:
                if len(get_args(cls.__fields__[each].annotation)) > 0:
                    for x in range(0, len(get_args(cls.__fields__[each].annotation))):
                        if hasattr(
                            get_args(cls.__fields__[each].annotation)[x], "__base__"
                        ):
                            if (
                                hasattr(
                                    get_args(cls.__fields__[each].annotation)[
                                        x
                                    ].__base__,
                                    "__swm_subclasses__",
                                )
                                and not get_args(cls.__fields__[each].annotation)[
                                    x
                                ].__base__.__name__
                                == "ComponentBase"
                            ):
                                baseclass = get_args(cls.__fields__[each].annotation)[
                                    x
                                ].__base__

                                sc = SubclassUnion[baseclass]

                                cls.__annotations__[each] = sc
                                cls.__fields__[each].annotation = sc

        cls.model_rebuild(force=True)

    @field_validator("type")
    def set_type(cls, v, values):
        if v == "ComponentBase" and cls.__name__ != "ComponentBase":
            return cls.__name__
        return v

    def __swm_class_hash__(self):
        sig_hash = hashlib.sha256()
        for attr_name in dir(self):
            attr_value = getattr(self, attr_name)
            if callable(attr_value) and not attr_name.startswith("_"):
                sig = inspect.signature(attr_value)
                sig_hash.update(str(sig).encode())
        return sig_hash.hexdigest()

    @classmethod
    def swm_public_interfaces(cls):
        methods = []
        for attr_name in dir(cls):
            attr_value = getattr(cls, attr_name)
            if (callable(attr_value) and not attr_name.startswith("_")) or isinstance(
                attr_value, property
            ):
                methods.append(attr_name)
        return methods

    @classmethod
    def swm_ismethod_registered(cls, method_name: str):
        return method_name in cls.public_interfaces()

    @classmethod
    def swm_method_signature(cls, input_signature):
        for method_name in cls.public_interfaces():
            method = getattr(cls, method_name)
            if callable(method):
                sig = str(inspect.signature(method))
                if sig == input_signature:
                    return True
        return False

    @property
    def swm_path(self):
        if self.host and self.owner:
            return f"{self.host}/{self.owner}/{self.resource}/{self.name}/{self.id}"
        if self.resource and self.name:
            return f"/{self.resource}/{self.name}/{self.id}"
        return f"/{self.resource}/{self.id}"

    @property
    def swm_isremote(self):
        return bool(self.host)

    @classmethod
    def model_validate_json(
        cls: Type[T], json_payload: Union[str, Dict[str, Any]], strict: bool = False
    ) -> T:
        # Ensure we're working with a dictionary
        if isinstance(json_payload, str):
            try:
                payload_dict = json.loads(json_payload)
            except json.JSONDecodeError:
                raise ValueError("Invalid JSON payload")
        else:
            payload_dict = json_payload

        # Try to determine the specific component type
        component_type = payload_dict.get("type", "ComponentBase")

        # Attempt to find the correct subclass
        target_cls = cls.get_subclass_by_type(component_type)

        # Fallback logic
        if target_cls is None:
            if strict:
                raise ValueError(f"Cannot resolve component type: {component_type}")
            target_cls = cls
            logging.warning(
                f"Falling back to base ComponentBase for type: {component_type}"
            )

        # Validate using the determined class
        try:
            return target_cls.model_validate(payload_dict)
        except ValidationError as e:
            logging.error(f"Validation failed for {component_type}: {e}")
            raise

    @classmethod
    def get_subclass_by_type(cls, type_name: str) -> Optional[Type["ComponentBase"]]:
        # First, check for exact match in registered subclasses
        for subclass in cls.__swm_subclasses__:
            if (
                subclass.__name__ == type_name
                or getattr(subclass, "type", None) == type_name
            ):
                return subclass

        # If no exact match, try case-insensitive search
        for subclass in cls.__swm_subclasses__:
            if (
                subclass.__name__.lower() == type_name.lower()
                or str(getattr(subclass, "type", "")).lower() == type_name.lower()
            ):
                return subclass

        return None

    @classmethod
    def from_dict(cls, data: Dict[str, Any]) -> "ComponentBase":
        return cls.model_validate(data)<|MERGE_RESOLUTION|>--- conflicted
+++ resolved
@@ -60,11 +60,9 @@
     TRANSPORT = "Transport"
     FACTORY = "Factory"
     SERVICE_REGISTRY = "ServiceRegistry"
-<<<<<<< HEAD
     CONTROL_PANEL = "ControlPanel"
     TASK_MGT_STRATEGY = "TaskMgtStrategy"
-=======
->>>>>>> 42b30ef5
+
 
 
 def generate_id() -> str:
