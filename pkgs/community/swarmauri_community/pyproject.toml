--- conflicted
+++ resolved
@@ -36,11 +36,7 @@
 #nltk = { version = "^3.9.1", optional = true }
 
 #neo4j = { version = "^5.25.0", optional = true }
-<<<<<<< HEAD
-#nltk = { version = "^3.9.1", optional = true }
-=======
 
->>>>>>> d62287ae
 pandas = "^2.2.3"
 psutil = { version = "^6.1.0", optional = true }
 pygithub = { version = "^2.4.0", optional = true }
