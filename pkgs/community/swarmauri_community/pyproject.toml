[tool.poetry]
name = "swarmauri-community"
version = "0.6.0.dev1"
description = "This repository includes Swarmauri community components."
authors = ["Jacob Stewart <jacob@swarmauri.com>"]
license = "Apache-2.0"
readme = "README.md"
repository = "http://github.com/swarmauri/swarmauri-sdk"
classifiers = [
    "License :: OSI Approved :: Apache Software License",
    "Programming Language :: Python :: 3.10",
    "Programming Language :: Python :: 3.11",
    "Programming Language :: Python :: 3.12"
]

[tool.poetry.dependencies]
python = ">=3.10,<3.13"

# Swarmauri
swarmauri_core = { path = "../../core" }
swarmauri_base = { path = "../../base" }

# We should remove and only rely on httpx
requests = "^2.32.3"

captcha = "^0.6.0"

#chromadb = { version = "^0.5.17", optional = true }
#duckdb = { version = "^1.1.1", optional = true }
#folium = { version = "^0.18.0", optional = true }
#gensim = { version = "^4.3.3", optional = true }
#gradio = { version = "^5.4.0", optional = true }
leptonai = { version = "^0.22.0", optional = true }
<<<<<<< HEAD
neo4j = { version = "^5.25.0", optional = true }
#nltk = { version = "^3.9.1", optional = true }
=======
#neo4j = { version = "^5.25.0", optional = true }
nltk = { version = "^3.9.1", optional = true }
>>>>>>> e9fe1eb0
pandas = "^2.2.3"
psutil = { version = "^6.1.0", optional = true }
pygithub = { version = "^2.4.0", optional = true }
qrcode = { version = "^8.0", optional = true }
redis = { version = "^4.0", optional = true }
textstat = { version = "^0.7.4", optional = true }
transformers = { version = ">=4.45.0", optional = true }
typing_extensions = "^4.12.2"
tiktoken = { version = "^0.8.0", optional = true }
PyMuPDF = { version = "^1.24.12", optional = true }
annoy = { version = "^1.17.3", optional = true }
qdrant-client = { version = "^1.12.0", optional = true }
pinecone-client = { version = "^5.0.1", optional = true, extras = ["grpc"] }
pypdf = { version = "^5.0.1", optional = true }
pypdftk = { version = "^0.5", optional = true }
weaviate-client = { version = "^4.9.2", optional = true }
#textblob = { version = "^0.18.0", optional = true }
torch = { version = "^2.4.1", optional = true}
scikit-learn = { version = "^1.5.2", optional = true }
#protobuf = { version = "^3.20.0", optional = true }

[tool.poetry.extras]
# Grouped optional dependencies
nlp = ["nltk", "gensim", "textstat", "textblob", "torch", "scikit-learn"]
ml_toolkits = ["transformers", "annoy"]
visualization = ["folium"]
storage = ["redis", "duckdb", "neo4j", "chromadb", "qdrant-client", "weaviate-client", "pinecone-client"]
document_processing = ["pypdf", "PyMuPDF", "pypdftk"]
cloud_integration = ["psutil", "qrcode", "pygithub"]
#gradio = ["gradio"]
model_clients = ["leptonai"]
tiktoken = ["tiktoken"]

# Full installation
full = [
    "nltk", "gensim", "textstat", "textblob", "torch", "scikit-learn",
    "transformers", "annoy",
    "folium",
    "redis", "duckdb", "neo4j", "chromadb", "qdrant-client", "weaviate-client", "pinecone-client",
    "pypdf", "PyMuPDF", "pypdftk",
    "psutil", "qrcode", "pygithub",
    #"gradio",
    "leptonai",
    "tiktoken"
]

[tool.poetry.group.dev.dependencies]
flake8 = "^7.0"
pytest = "^8.0"
pytest-asyncio = ">=0.24.0"
pytest-xdist = "^3.6.1"
pytest-json-report = "^1.5.0"
python-dotenv = "*"
requests = "^2.32.3"

[build-system]
requires = ["poetry-core>=1.0.0"]
build-backend = "poetry.core.masonry.api"

[tool.pytest.ini_options]
norecursedirs = ["combined", "scripts"]

markers = [
    "test: standard test",
    "unit: Unit tests",
    "integration: Integration tests",
    "acceptance: Acceptance tests",
    "experimental: Experimental tests"
]
log_cli = true
log_cli_level = "INFO"
log_cli_format = "%(asctime)s [%(levelname)s] %(message)s"
log_cli_date_format = "%Y-%m-%d %H:%M:%S"
asyncio_default_fixture_loop_scope = "function"<|MERGE_RESOLUTION|>--- conflicted
+++ resolved
@@ -31,13 +31,12 @@
 #gensim = { version = "^4.3.3", optional = true }
 #gradio = { version = "^5.4.0", optional = true }
 leptonai = { version = "^0.22.0", optional = true }
-<<<<<<< HEAD
+
 neo4j = { version = "^5.25.0", optional = true }
 #nltk = { version = "^3.9.1", optional = true }
-=======
+
 #neo4j = { version = "^5.25.0", optional = true }
-nltk = { version = "^3.9.1", optional = true }
->>>>>>> e9fe1eb0
+
 pandas = "^2.2.3"
 psutil = { version = "^6.1.0", optional = true }
 pygithub = { version = "^2.4.0", optional = true }
