[project]
name = "swarmauri_tool_jupyterexecuteandconvert"
<<<<<<< HEAD
version = "0.7.4.dev8"
=======
version = "0.7.4.dev9"
>>>>>>> 54a5e00d
description = "A tool that programmatically executes and converts a Jupyter Notebook using nbconvert's CLI functionality, enabling automated notebook execution and format conversion."
license = "Apache-2.0"
readme = "README.md"
repository = "http://github.com/swarmauri/swarmauri-sdk/pkgs/community/swarmauri_tool_jupyterexecuteandconvert/"
requires-python = ">=3.10,<3.13"
classifiers = [
    "License :: OSI Approved :: Apache Software License",
    "Programming Language :: Python :: 3.10",
    "Programming Language :: Python :: 3.11",
    "Programming Language :: Python :: 3.12",
    "Programming Language :: Python :: 3.13",
]
authors = [{ name = "Jacob Stewart", email = "jacob@swarmauri.com" }]
dependencies = [
    "nbconvert>=7.16.6",
    "swarmauri_core",
    "swarmauri_base",
    "swarmauri_standard",
]

[tool.uv.sources]
swarmauri_core = { workspace = true }
swarmauri_base = { workspace = true }
swarmauri_standard = { workspace = true }

[tool.pytest.ini_options]
norecursedirs = ["combined", "scripts"]
markers = [
    "test: standard test",
    "unit: Unit tests",
    "i9n: Integration tests",
    "r8n: Regression tests",
    "timeout: mark test to timeout after X seconds",
    "xpass: Expected passes",
    "xfail: Expected failures",
    "acceptance: Acceptance tests",
    "perf: Performance tests that measure execution time and resource usage",
]
timeout = 300
log_cli = true
log_cli_level = "INFO"
log_cli_format = "%(asctime)s [%(levelname)s] %(message)s"
log_cli_date_format = "%Y-%m-%d %H:%M:%S"
asyncio_default_fixture_loop_scope = "function"

[project.entry-points.'swarmauri.tools']
JupyterExecuteAndConvertTool = "swarmauri_tool_jupyterexecuteandconvert:JupyterExecuteAndConvertTool"

[build-system]
requires = ["poetry-core>=1.0.0"]
build-backend = "poetry.core.masonry.api"

[dependency-groups]
dev = [
    "pytest>=8.0",
    "pytest-asyncio>=0.24.0",
    "pytest-xdist>=3.6.1",
    "pytest-json-report>=1.5.0",
    "python-dotenv",
    "requests>=2.32.3",
    "flake8>=7.0",
    "pytest-timeout>=2.3.1",
    "ruff>=0.9.9",
    "pytest-benchmark>=4.0.0",
]<|MERGE_RESOLUTION|>--- conflicted
+++ resolved
@@ -1,10 +1,6 @@
 [project]
 name = "swarmauri_tool_jupyterexecuteandconvert"
-<<<<<<< HEAD
-version = "0.7.4.dev8"
-=======
 version = "0.7.4.dev9"
->>>>>>> 54a5e00d
 description = "A tool that programmatically executes and converts a Jupyter Notebook using nbconvert's CLI functionality, enabling automated notebook execution and format conversion."
 license = "Apache-2.0"
 readme = "README.md"
