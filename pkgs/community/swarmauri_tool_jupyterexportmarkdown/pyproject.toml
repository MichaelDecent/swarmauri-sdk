[project]
name = "swarmauri_tool_jupyterexportmarkdown"
<<<<<<< HEAD
version = "1.1.4.dev8"
=======
version = "1.1.4.dev9"
>>>>>>> 54a5e00d
description = "A Swarmauri tool designed to export Jupyter Notebooks to Markdown."
license = "Apache-2.0"
readme = "README.md"
repository = "https://github.com/swarmauri/swarmauri-sdk"
requires-python = ">=3.10,<3.13"
classifiers = [
    "License :: OSI Approved :: Apache Software License",
    "Programming Language :: Python :: 3.10",
    "Programming Language :: Python :: 3.11",
    "Programming Language :: Python :: 3.12",
    "Programming Language :: Python :: 3.13",
]
authors = [{ name = "Jacob Stewart", email = "jacob@swarmauri.com" }]
dependencies = [
    "papermill>=2.6.0",
    "swarmauri_core",
    "swarmauri_base",
    "swarmauri_standard",
]

[tool.uv.sources]
swarmauri_core = { workspace = true }
swarmauri_base = { workspace = true }
swarmauri_standard = { workspace = true }

[tool.pytest.ini_options]
norecursedirs = ["combined", "scripts"]
markers = [
    "test: standard test",
    "unit: Unit tests",
    "i9n: Integration tests",
    "r8n: Regression tests",
    "timeout: mark test to timeout after X seconds",
    "xpass: Expected passes",
    "xfail: Expected failures",
    "acceptance: Acceptance tests",
    "perf: Performance tests that measure execution time and resource usage",
]
timeout = 300
log_cli = true
log_cli_level = "INFO"
log_cli_format = "%(asctime)s [%(levelname)s] %(message)s"
log_cli_date_format = "%Y-%m-%d %H:%M:%S"
asyncio_default_fixture_loop_scope = "function"

[project.entry-points.'swarmauri.tools']
JupyterExportMarkdownTool = "swarmauri_tool_jupyterexportmarkdown:JupyterExportMarkdownTool"

[build-system]
requires = ["poetry-core>=1.0.0"]
build-backend = "poetry.core.masonry.api"

[dependency-groups]
dev = [
    "pytest>=8.0",
    "pytest-asyncio>=0.24.0",
    "pytest-xdist>=3.6.1",
    "pytest-json-report>=1.5.0",
    "python-dotenv",
    "requests>=2.32.3",
    "nbconvert>=7.16.6",
    "flake8>=7.0",
    "pytest-timeout>=2.3.1",
    "ruff>=0.9.9",
    "pytest-benchmark>=4.0.0",
]<|MERGE_RESOLUTION|>--- conflicted
+++ resolved
@@ -1,10 +1,6 @@
 [project]
 name = "swarmauri_tool_jupyterexportmarkdown"
-<<<<<<< HEAD
-version = "1.1.4.dev8"
-=======
 version = "1.1.4.dev9"
->>>>>>> 54a5e00d
 description = "A Swarmauri tool designed to export Jupyter Notebooks to Markdown."
 license = "Apache-2.0"
 readme = "README.md"
