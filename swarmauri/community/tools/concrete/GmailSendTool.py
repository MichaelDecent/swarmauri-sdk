import base64
import json
from email.mime.multipart import MIMEMultipart
from email.mime.text import MIMEText
from google.oauth2 import service_account
from googleapiclient.discovery import build
from swarmauri.standard.tools.base.ToolBase import ToolBase
from swarmauri.standard.tools.concrete.Parameter import Parameter
from typing import List, Dict, Literal, Optional
from pydantic import Field


class GmailSendTool(ToolBase):
    SCOPES: List[str] = ["https://www.googleapis.com/auth/gmail.send"]

    version: str = "1.0.0"
    parameters: List[Parameter] = Field(
        default_factory=lambda: [
            Parameter(
                name="recipients",
                type="string",
                description="The email addresses of the recipients, separated by commas",
                required=True,
            ),
            Parameter(
                name="subject",
                type="string",
                description="The subject of the email",
                required=True,
            ),
            Parameter(
                name="htmlMsg",
                type="string",
                description="The HTML message to be sent as the email body",
                required=True,
            ),
        ]
    )

    name: str = "GmailSendTool"
    description: str = "Sends an email using the Gmail API."
    type: Literal["GmailSendTool"] = "GmailSendTool"

    credentials_path: str
    sender_email: str
<<<<<<< HEAD
    service: build = Field(init=False)
=======
    service: Optional[object] = None
>>>>>>> 7b41f380

    def authenticate(self):
        """
        Authenticates the user and creates a Gmail API service for sending emails.
        """
        credentials = service_account.Credentials.from_service_account_file(
            self.credentials_path, scopes=self.SCOPES
        )

        delegated_credentials = credentials.with_subject(self.sender_email)
        self.service = build("gmail", "v1", credentials=delegated_credentials)

    def create_message(
        self, to: str, subject: str, message_text: str
    ) -> Dict[str, str]:
        """
        Create a MIMEText message for sending an email.

        Parameters:
        to (str): The email address of the recipient.
        subject (str): The subject of the email.
        message_text (str): The HTML body of the email.

        Returns:
        Dict[str, str]: The created MIMEText message in a format suitable for Gmail API.
        """
        message = MIMEMultipart("alternative")
        message["from"] = self.sender_email
        message["to"] = to
        message["subject"] = subject
        mime_text = MIMEText(message_text, "html")
        message.attach(mime_text)
        raw_message = base64.urlsafe_b64encode(
            message.as_string().encode("utf-8")
        ).decode("utf-8")
        return {"raw": raw_message}

    def __call__(self, recipients: str, subject: str, htmlMsg: str) -> Dict[str, str]:
        """
        Sends an email to the specified recipients with the given subject and HTML message.

        Parameters:
            recipients (str): The email address of the recipients, separated by commas.
            subject (str): The subject of the email.
            htmlMsg (str): The HTML content of the email body.

        Returns:
            Dict[str, str]: A message indicating the status of the email sending process.
        """
        self.authenticate()
        try:
            message = self.create_message(recipients, subject, htmlMsg)
            self.service.users().messages().send(userId="me", body=message).execute()
            return {"send_email_message": f"Email sent successfully to {recipients}"}
        except Exception as e:
            return f"An error occurred in sending the email: {str(e)}"
        finally:
            del self.service<|MERGE_RESOLUTION|>--- conflicted
+++ resolved
@@ -43,12 +43,8 @@
 
     credentials_path: str
     sender_email: str
-<<<<<<< HEAD
     service: build = Field(init=False)
-=======
-    service: Optional[object] = None
->>>>>>> 7b41f380
-
+      
     def authenticate(self):
         """
         Authenticates the user and creates a Gmail API service for sending emails.
