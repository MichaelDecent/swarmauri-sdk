import pytest
from swarmauri.standard.tools.concrete.AutomatedReadabilityIndexTool import AutomatedReadabilityIndexTool
from swarmauri.standard.tools.concrete.ColemanLiauIndexTool import ColemanLiauIndexTool
from swarmauri.standard.tools.concrete.FleschKincaidTool import FleschKincaidTool
from swarmauri.standard.tools.concrete.FleschReadingEaseTool import FleschReadingEaseTool
from swarmauri.standard.tools.concrete.GunningFogTool import GunningFogTool
from swarmauri.standard.toolkits.base.ToolkitBase import ToolkitBase
from swarmauri.standard.toolkits.concrete.AccessibilityToolkit import AccessibilityToolkit as Toolkit

@pytest.mark.unit
def test_ubc_resource():
    toolkit = Toolkit()
    assert toolkit.resource == 'AccessibilityToolkit'

@pytest.mark.unit
def test_ubc_type():
    toolkit = Toolkit()
    assert toolkit.type == 'AccessibilityToolkit'

@pytest.mark.unit
def test_serialization():
    toolkit = Toolkit()
    serialized_data = toolkit.model_dump_json()
    deserialized_toolkit = Toolkit.model_validate_json(serialized_data)

    assert toolkit.id == deserialized_toolkit.id
    assert toolkit.get_tool_names() == deserialized_toolkit.get_tool_names()

    # Optionally, ensure that the entire object is equal, including the state of each tool
    assert toolkit == deserialized_toolkit

@pytest.mark.unit
def test_tool_count():
    toolkit = Toolkit()
    assert len(toolkit.get_tools()) == 5

@pytest.mark.unit
def test_add_tool():
    toolkit = Toolkit()
<<<<<<< HEAD
    tool = AutomatedReadabilityIndexTool(name='NewTool')
=======
    tool = AutomatedReadabilityIndexTool(name='ari_tool_2')
>>>>>>> 2b608000
    toolkit.add_tool(tool)
    assert len(toolkit.get_tools()) == 6

@pytest.mark.unit
def test_call_automated_readability_index_tool():
    toolkit = Toolkit()
    tool_name = 'AutomatedReadabilityIndexTool'
    expected_result = {'num_characters': 11, 'num_words': 3, 'num_sentences': 1}
    assert toolkit.get_tool_by_name(tool_name)('hello there!') == expected_result<|MERGE_RESOLUTION|>--- conflicted
+++ resolved
@@ -37,11 +37,7 @@
 @pytest.mark.unit
 def test_add_tool():
     toolkit = Toolkit()
-<<<<<<< HEAD
-    tool = AutomatedReadabilityIndexTool(name='NewTool')
-=======
     tool = AutomatedReadabilityIndexTool(name='ari_tool_2')
->>>>>>> 2b608000
     toolkit.add_tool(tool)
     assert len(toolkit.get_tools()) == 6
 
