schemaVersion = "1.0.3"

[workspace]
org          = "test"
template_set = "default"
workers      = 4

# ─────────────────────────── LLM  ───────────────────────────────────────
[llm]
default_provider    = "groq"
default_model_name  = "deepseek-r1-distill-llama-70b"
default_temperature = 0.7
default_max_tokens  = 4096

[llm.groq]
API_KEY   = "${GROQ_API_KEY}"

[secrets]
default_secret = "env"

[secrets.adapters.env]
prefix = ""

# ─────────────────────────── Source Packages ───────────────────────────
[[source_packages]]
name            = "swarmauri_sdk"
type            = "git"                # git | local | bundle | uri
uri             = "https://github.com/swarmauri/swarmauri-sdk.git"
ref             = "mono/dev"           # replaces previous --swarmauri-dev flag
dest            = "swarmauri_sdk"
expose_to_jinja = true

# ────────────────────────── Storage Adapters ───────────────────────────
[storage]
default_storage_adapter = "minio"

[storage.adapters.file]
output_dir = "./peagen_artifacts"

[storage.adapters.minio]
endpoint   = "${MINIO_ENDPOINT}"
bucket     = "test"
access_key = "${MINIO_ACCESS_KEY}"
secret_key = "${MINIO_SECRET_KEY}"
secure     = false

# ───────────────────────────── Publishers ──────────────────────────────
[publishers]
default_publisher = "redis"

[publishers.adapters.redis]
host     = "${REDIS_HOST}"
port     = "${REDIS_PORT}"
db       = "${REDIS_DB}"
password = "${REDIS_PASSWORD}"                   # leave blank if no auth

[publishers.adapters.webhook]
url = "${WEBHOOK_URL}"

# ─────────────────────────────── Queues ───────────────────────────────
[queues]
default_queue = "redis"

[queues.adapters.redis]
uri = "${REDIS_URL}"

# ─────────────────────────────── Mutators ───────────────────────────────
[mutation.mutators]
default_mutator = "DefaultMutator"


# ───────────────────────────── Result Backends ─────────────────────────
[result_backends]
default_backend = "postgres"

[result_backends.adapters.postgres]
dsn = "${PG_DSN}"


# ────────────────────────────── Evaluation ───────────────────────────────
[evaluation]
pool = "peagen.plugins.evaluator_pools.default:DefaultEvaluatorPool"
max_workers = 4
async = false
strict = true

[evaluation.evaluators]
<<<<<<< HEAD
performance = "peagen.plugins.evaluators.performance_evaluator:PerformanceEvaluator"
=======
default_evaluator = "performance"

[evaluation.evaluators.performance]
# parameters for the built-in performance evaluator can go here
>>>>>>> 1d1b9ae6

[vcs]
provider = "git"
default_vcs = "git"<|MERGE_RESOLUTION|>--- conflicted
+++ resolved
@@ -85,14 +85,11 @@
 strict = true
 
 [evaluation.evaluators]
-<<<<<<< HEAD
-performance = "peagen.plugins.evaluators.performance_evaluator:PerformanceEvaluator"
-=======
 default_evaluator = "performance"
 
 [evaluation.evaluators.performance]
 # parameters for the built-in performance evaluator can go here
->>>>>>> 1d1b9ae6
+
 
 [vcs]
 provider = "git"
